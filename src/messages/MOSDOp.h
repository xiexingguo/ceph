--- conflicted
+++ resolved
@@ -65,13 +65,9 @@
   friend class MOSDOpReply;
 
 public:
-<<<<<<< HEAD
   vector<snapid_t> &get_snaps() { return snaps; }
 
-  osd_reqid_t get_reqid() { return osd_reqid_t(head.client_inst.name, 
-=======
   osd_reqid_t get_reqid() { return osd_reqid_t(get_orig_source(),
->>>>>>> dccae6d2
 					       head.client_inc,
 					       head.tid); }
   int get_client_inc() { return head.client_inc; }
