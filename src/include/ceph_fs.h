--- conflicted
+++ resolved
@@ -63,22 +63,7 @@
 static inline __u32 frag_bits(__u32 f) { return f >> 24; }
 static inline __u32 frag_value(__u32 f) { return f & 0xffffffu; }
 static inline __u32 frag_mask(__u32 f) { return 0xffffffu >> (24-frag_bits(f)); }
-<<<<<<< HEAD
-static inline __u32 frag_next(__u32 f) { return (frag_bits(f) << 24) | (frag_value(f)+1); }
-=======
 static inline __u32 frag_next(__u32 f) { return frag_make(frag_bits(f), frag_value(f)+1); }
->>>>>>> 5b073624
-
-/*
- * file caps 
- */
-#define CEPH_CAP_RDCACHE   1    // client can safely cache reads
-#define CEPH_CAP_RD        2    // client can read
-#define CEPH_CAP_WR        4    // client can write
-#define CEPH_CAP_WREXTEND  8    // client can extend file
-#define CEPH_CAP_WRBUFFER  16   // client can safely buffer writes
-#define CEPH_CAP_LAZYIO    32   // client can perform lazy io
-
 
 /*
  * object layout - how objects are mapped into PGs
