--- conflicted
+++ resolved
@@ -2380,9 +2380,7 @@
   m->put();
 }
 
-<<<<<<< HEAD
 /* This function DOES put the passed message before returning */
-=======
 
 void Locker::remove_client_cap(CInode *in, client_t client)
 {
@@ -2407,7 +2405,6 @@
 }
 
 
->>>>>>> c85a499b
 void Locker::handle_client_lease(MClientLease *m)
 {
   dout(10) << "handle_client_lease " << *m << dendl;
