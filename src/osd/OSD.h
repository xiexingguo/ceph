// -*- mode:C++; tab-width:8; c-basic-offset:2; indent-tabs-mode:t -*- 
// vim: ts=8 sw=2 smarttab
/*
 * Ceph - scalable distributed file system
 *
 * Copyright (C) 2004-2006 Sage Weil <sage@newdream.net>
 *
 * This is free software; you can redistribute it and/or
 * modify it under the terms of the GNU Lesser General Public
 * License version 2.1, as published by the Free Software 
 * Foundation.  See file COPYING.
 * 
 */

#ifndef CEPH_OSD_H
#define CEPH_OSD_H

#include "PG.h"

#include "msg/Dispatcher.h"

#include "common/Mutex.h"
#include "common/RWLock.h"
#include "common/Timer.h"
#include "common/WorkQueue.h"
#include "common/AsyncReserver.h"
#include "common/ceph_context.h"

#include "mgr/MgrClient.h"

#include "os/ObjectStore.h"
#include "OSDCap.h" 
 
#include "auth/KeyRing.h"
#include "osd/ClassHandler.h"

#include "include/CompatSet.h"

#include "OpRequest.h"

#include <atomic>
#include <map>
#include <memory>
#include "include/memory.h"
using namespace std;

#include "include/unordered_map.h"

#include "common/shared_cache.hpp"
#include "common/simple_cache.hpp"
#include "common/sharedptr_registry.hpp"
#include "common/WeightedPriorityQueue.h"
#include "common/PrioritizedQueue.h"
#include "messages/MOSDOp.h"
#include "include/Spinlock.h"

#define CEPH_OSD_PROTOCOL    10 /* cluster internal */


enum {
  l_osd_first = 10000,
  l_osd_op_wip,
  l_osd_op,
  l_osd_op_inb,
  l_osd_op_outb,
  l_osd_op_lat,
  l_osd_op_process_lat,
  l_osd_op_prepare_lat,
  l_osd_op_r,
  l_osd_op_r_outb,
  l_osd_op_r_lat,
  l_osd_op_r_process_lat,
  l_osd_op_r_prepare_lat,
  l_osd_op_w,
  l_osd_op_w_inb,
  l_osd_op_w_rlat,
  l_osd_op_w_lat,
  l_osd_op_w_process_lat,
  l_osd_op_w_prepare_lat,
  l_osd_op_rw,
  l_osd_op_rw_inb,
  l_osd_op_rw_outb,
  l_osd_op_rw_rlat,
  l_osd_op_rw_lat,
  l_osd_op_rw_process_lat,
  l_osd_op_rw_prepare_lat,

  l_osd_sop,
  l_osd_sop_inb,
  l_osd_sop_lat,
  l_osd_sop_w,
  l_osd_sop_w_inb,
  l_osd_sop_w_lat,
  l_osd_sop_pull,
  l_osd_sop_pull_lat,
  l_osd_sop_push,
  l_osd_sop_push_inb,
  l_osd_sop_push_lat,

  l_osd_pull,
  l_osd_push,
  l_osd_push_outb,

  l_osd_rop,

  l_osd_loadavg,
  l_osd_buf,
  l_osd_history_alloc_bytes,
  l_osd_history_alloc_num,
  l_osd_cached_crc,
  l_osd_cached_crc_adjusted,

  l_osd_pg,
  l_osd_pg_primary,
  l_osd_pg_replica,
  l_osd_pg_stray,
  l_osd_hb_to,
  l_osd_map,
  l_osd_mape,
  l_osd_mape_dup,

  l_osd_waiting_for_map,

  l_osd_map_cache_hit,
  l_osd_map_cache_miss,
  l_osd_map_cache_miss_low,
  l_osd_map_cache_miss_low_avg,

  l_osd_stat_bytes,
  l_osd_stat_bytes_used,
  l_osd_stat_bytes_avail,

  l_osd_copyfrom,

  l_osd_tier_promote,
  l_osd_tier_flush,
  l_osd_tier_flush_fail,
  l_osd_tier_try_flush,
  l_osd_tier_try_flush_fail,
  l_osd_tier_evict,
  l_osd_tier_whiteout,
  l_osd_tier_dirty,
  l_osd_tier_clean,
  l_osd_tier_delay,
  l_osd_tier_proxy_read,
  l_osd_tier_proxy_write,

  l_osd_agent_wake,
  l_osd_agent_skip,
  l_osd_agent_flush,
  l_osd_agent_evict,

  l_osd_object_ctx_cache_hit,
  l_osd_object_ctx_cache_total,

  l_osd_op_cache_hit,
  l_osd_tier_flush_lat,
  l_osd_tier_promote_lat,
  l_osd_tier_r_lat,

  l_osd_pg_info,
  l_osd_pg_fastinfo,
  l_osd_pg_biginfo,

  l_osd_last,
};

// RecoveryState perf counters
enum {
  rs_first = 20000,
  rs_initial_latency,
  rs_started_latency,
  rs_reset_latency,
  rs_start_latency,
  rs_primary_latency,
  rs_peering_latency,
  rs_backfilling_latency,
  rs_waitremotebackfillreserved_latency,
  rs_waitlocalbackfillreserved_latency,
  rs_notbackfilling_latency,
  rs_repnotrecovering_latency,
  rs_repwaitrecoveryreserved_latency,
  rs_repwaitbackfillreserved_latency,
  rs_reprecovering_latency,
  rs_activating_latency,
  rs_waitlocalrecoveryreserved_latency,
  rs_waitremoterecoveryreserved_latency,
  rs_recovering_latency,
  rs_recovered_latency,
  rs_clean_latency,
  rs_active_latency,
  rs_replicaactive_latency,
  rs_stray_latency,
  rs_getinfo_latency,
  rs_getlog_latency,
  rs_waitactingchange_latency,
  rs_incomplete_latency,
  rs_down_latency,
  rs_getmissing_latency,
  rs_waitupthru_latency,
  rs_last,
};

class Messenger;
class Message;
class MonClient;
class PerfCounters;
class ObjectStore;
class FuseStore;
class OSDMap;
class MLog;
class MOSDPGMissing;
class Objecter;

class Watch;
<<<<<<< HEAD
class ReplicatedPG;
=======
class Notification;
class PrimaryLogPG;
>>>>>>> 26ab33ae

class AuthAuthorizeHandlerRegistry;

class TestOpsSocketHook;
struct C_CompleteSplits;
struct C_OpenPGs;
class LogChannel;
class CephContext;
typedef ceph::shared_ptr<ObjectStore::Sequencer> SequencerRef;
class MOSDOp;

class DeletingState {
  Mutex lock;
  Cond cond;
  enum {
    QUEUED,
    CLEARING_DIR,
    CLEARING_WAITING,
    DELETING_DIR,
    DELETED_DIR,
    CANCELED,
  } status;
  bool stop_deleting;
public:
  const spg_t pgid;
  const PGRef old_pg_state;
  explicit DeletingState(const pair<spg_t, PGRef> &in) :
    lock("DeletingState::lock"), status(QUEUED), stop_deleting(false),
    pgid(in.first), old_pg_state(in.second) {
    }

  /// transition status to CLEARING_WAITING
  bool pause_clearing() {
    Mutex::Locker l(lock);
    assert(status == CLEARING_DIR);
    if (stop_deleting) {
      status = CANCELED;
      cond.Signal();
      return false;
    }
    status = CLEARING_WAITING;
    return true;
  } ///< @return false if we should cancel deletion

  /// start or resume the clearing - transition the status to CLEARING_DIR
  bool start_or_resume_clearing() {
    Mutex::Locker l(lock);
    assert(
      status == QUEUED ||
      status == DELETED_DIR ||
      status == CLEARING_WAITING);
    if (stop_deleting) {
      status = CANCELED;
      cond.Signal();
      return false;
    }
    status = CLEARING_DIR;
    return true;
  } ///< @return false if we should cancel the deletion

  /// transition status to CLEARING_DIR
  bool resume_clearing() {
    Mutex::Locker l(lock);
    assert(status == CLEARING_WAITING);
    if (stop_deleting) {
      status = CANCELED;
      cond.Signal();
      return false;
    }
    status = CLEARING_DIR;
    return true;
  } ///< @return false if we should cancel deletion

  /// transition status to deleting
  bool start_deleting() {
    Mutex::Locker l(lock);
    assert(status == CLEARING_DIR);
    if (stop_deleting) {
      status = CANCELED;
      cond.Signal();
      return false;
    }
    status = DELETING_DIR;
    return true;
  } ///< @return false if we should cancel deletion

  /// signal collection removal queued
  void finish_deleting() {
    Mutex::Locker l(lock);
    assert(status == DELETING_DIR);
    status = DELETED_DIR;
    cond.Signal();
  }

  /// try to halt the deletion
  bool try_stop_deletion() {
    Mutex::Locker l(lock);
    stop_deleting = true;
    /**
     * If we are in DELETING_DIR or CLEARING_DIR, there are in progress
     * operations we have to wait for before continuing on.  States
     * CLEARING_WAITING and QUEUED indicate that the remover will check
     * stop_deleting before queueing any further operations.  CANCELED
     * indicates that the remover has already halted.  DELETED_DIR
     * indicates that the deletion has been fully queued.
     */
    while (status == DELETING_DIR || status == CLEARING_DIR)
      cond.Wait(lock);
    return status != DELETED_DIR;
  } ///< @return true if we don't need to recreate the collection
};
typedef ceph::shared_ptr<DeletingState> DeletingStateRef;

class OSD;

struct PGScrub {
  epoch_t epoch_queued;
  explicit PGScrub(epoch_t e) : epoch_queued(e) {}
  ostream &operator<<(ostream &rhs) {
    return rhs << "PGScrub";
  }
};

struct PGSnapTrim {
  epoch_t epoch_queued;
  explicit PGSnapTrim(epoch_t e) : epoch_queued(e) {}
  ostream &operator<<(ostream &rhs) {
    return rhs << "PGSnapTrim";
  }
};

struct PGRecovery {
  epoch_t epoch_queued;
  uint64_t reserved_pushes;
  PGRecovery(epoch_t e, uint64_t reserved_pushes)
    : epoch_queued(e), reserved_pushes(reserved_pushes) {}
  ostream &operator<<(ostream &rhs) {
    return rhs << "PGRecovery(epoch=" << epoch_queued
	       << ", reserved_pushes: " << reserved_pushes << ")";
  }
};


class PGQueueable {
  typedef boost::variant<
    OpRequestRef,
    PGSnapTrim,
    PGScrub,
    PGRecovery
    > QVariant;
  QVariant qvariant;
  int cost; 
  unsigned priority;
  utime_t start_time;
  entity_inst_t owner;
  struct RunVis : public boost::static_visitor<> {
    OSD *osd;
    PGRef &pg;
    ThreadPool::TPHandle &handle;
    RunVis(OSD *osd, PGRef &pg, ThreadPool::TPHandle &handle)
      : osd(osd), pg(pg), handle(handle) {}
    void operator()(const OpRequestRef &op);
    void operator()(const PGSnapTrim &op);
    void operator()(const PGScrub &op);
    void operator()(const PGRecovery &op);
  };
public:
  // cppcheck-suppress noExplicitConstructor
  PGQueueable(OpRequestRef op)
    : qvariant(op), cost(op->get_req()->get_cost()),
      priority(op->get_req()->get_priority()),
      start_time(op->get_req()->get_recv_stamp()),
      owner(op->get_req()->get_source_inst())
    {}
  PGQueueable(
    const PGSnapTrim &op, int cost, unsigned priority, utime_t start_time,
    const entity_inst_t &owner)
    : qvariant(op), cost(cost), priority(priority), start_time(start_time),
      owner(owner) {}
  PGQueueable(
    const PGScrub &op, int cost, unsigned priority, utime_t start_time,
    const entity_inst_t &owner)
    : qvariant(op), cost(cost), priority(priority), start_time(start_time),
      owner(owner) {}
  PGQueueable(
    const PGRecovery &op, int cost, unsigned priority, utime_t start_time,
    const entity_inst_t &owner)
    : qvariant(op), cost(cost), priority(priority), start_time(start_time),
      owner(owner) {}
  const boost::optional<OpRequestRef> maybe_get_op() const {
    const OpRequestRef *op = boost::get<OpRequestRef>(&qvariant);
    return op ? OpRequestRef(*op) : boost::optional<OpRequestRef>();
  }
  uint64_t get_reserved_pushes() const {
    const PGRecovery *op = boost::get<PGRecovery>(&qvariant);
    return op ? op->reserved_pushes : 0;
  }
  void run(OSD *osd, PGRef &pg, ThreadPool::TPHandle &handle) {
    RunVis v(osd, pg, handle);
    boost::apply_visitor(v, qvariant);
  }
  unsigned get_priority() const { return priority; }
  int get_cost() const { return cost; }
  utime_t get_start_time() const { return start_time; }
  entity_inst_t get_owner() const { return owner; }
};

class OSDService {
public:
  OSD *osd;
  CephContext *cct;
  SharedPtrRegistry<spg_t, ObjectStore::Sequencer> osr_registry;
  ceph::shared_ptr<ObjectStore::Sequencer> meta_osr;
  SharedPtrRegistry<spg_t, DeletingState> deleting_pgs;
  const int whoami;
  ObjectStore *&store;
  LogClient &log_client;
  LogChannelRef clog;
  PGRecoveryStats &pg_recovery_stats;
private:
  Messenger *&cluster_messenger;
  Messenger *&client_messenger;
public:
  PerfCounters *&logger;
  PerfCounters *&recoverystate_perf;
  MonClient   *&monc;
  ShardedThreadPool::ShardedWQ < pair <PGRef, PGQueueable> > &op_wq;
  ThreadPool::BatchWorkQueue<PG> &peering_wq;
  GenContextWQ recovery_gen_wq;
  GenContextWQ op_gen_wq;
  ClassHandler  *&class_handler;

  void dequeue_pg(PG *pg, list<OpRequestRef> *dequeued);

private:
  // -- map epoch lower bound --
  Mutex pg_epoch_lock;
  multiset<epoch_t> pg_epochs;
  map<spg_t,epoch_t> pg_epoch;

public:
  void pg_add_epoch(spg_t pgid, epoch_t epoch) {
    Mutex::Locker l(pg_epoch_lock);
    map<spg_t,epoch_t>::iterator t = pg_epoch.find(pgid);
    assert(t == pg_epoch.end());
    pg_epoch[pgid] = epoch;
    pg_epochs.insert(epoch);
  }
  void pg_update_epoch(spg_t pgid, epoch_t epoch) {
    Mutex::Locker l(pg_epoch_lock);
    map<spg_t,epoch_t>::iterator t = pg_epoch.find(pgid);
    assert(t != pg_epoch.end());
    pg_epochs.erase(pg_epochs.find(t->second));
    t->second = epoch;
    pg_epochs.insert(epoch);
  }
  void pg_remove_epoch(spg_t pgid) {
    Mutex::Locker l(pg_epoch_lock);
    map<spg_t,epoch_t>::iterator t = pg_epoch.find(pgid);
    if (t != pg_epoch.end()) {
      pg_epochs.erase(pg_epochs.find(t->second));
      pg_epoch.erase(t);
    }
  }
  epoch_t get_min_pg_epoch() {
    Mutex::Locker l(pg_epoch_lock);
    if (pg_epochs.empty())
      return 0;
    else
      return *pg_epochs.begin();
  }

private:
  // -- superblock --
  Mutex publish_lock, pre_publish_lock; // pre-publish orders before publish
  OSDSuperblock superblock;

public:
  OSDSuperblock get_superblock() {
    Mutex::Locker l(publish_lock);
    return superblock;
  }
  void publish_superblock(const OSDSuperblock &block) {
    Mutex::Locker l(publish_lock);
    superblock = block;
  }

  int get_nodeid() const { return whoami; }

  std::atomic<epoch_t> max_oldest_map;
private:
  OSDMapRef osdmap;

public:
  OSDMapRef get_osdmap() {
    Mutex::Locker l(publish_lock);
    return osdmap;
  }
  epoch_t get_osdmap_epoch() {
    Mutex::Locker l(publish_lock);
    return osdmap ? osdmap->get_epoch() : 0;
  }
  void publish_map(OSDMapRef map) {
    Mutex::Locker l(publish_lock);
    osdmap = map;
  }

  /*
   * osdmap - current published map
   * next_osdmap - pre_published map that is about to be published.
   *
   * We use the next_osdmap to send messages and initiate connections,
   * but only if the target is the same instance as the one in the map
   * epoch the current user is working from (i.e., the result is
   * equivalent to what is in next_osdmap).
   *
   * This allows the helpers to start ignoring osds that are about to
   * go down, and let OSD::handle_osd_map()/note_down_osd() mark them
   * down, without worrying about reopening connections from threads
   * working from old maps.
   */
private:
  OSDMapRef next_osdmap;
  Cond pre_publish_cond;

public:
  void pre_publish_map(OSDMapRef map) {
    Mutex::Locker l(pre_publish_lock);
    next_osdmap = std::move(map);
  }

  void activate_map();
  /// map epochs reserved below
  map<epoch_t, unsigned> map_reservations;

  /// gets ref to next_osdmap and registers the epoch as reserved
  OSDMapRef get_nextmap_reserved() {
    Mutex::Locker l(pre_publish_lock);
    if (!next_osdmap)
      return OSDMapRef();
    epoch_t e = next_osdmap->get_epoch();
    map<epoch_t, unsigned>::iterator i =
      map_reservations.insert(make_pair(e, 0)).first;
    i->second++;
    return next_osdmap;
  }
  /// releases reservation on map
  void release_map(OSDMapRef osdmap) {
    Mutex::Locker l(pre_publish_lock);
    map<epoch_t, unsigned>::iterator i =
      map_reservations.find(osdmap->get_epoch());
    assert(i != map_reservations.end());
    assert(i->second > 0);
    if (--(i->second) == 0) {
      map_reservations.erase(i);
    }
    pre_publish_cond.Signal();
  }
  /// blocks until there are no reserved maps prior to next_osdmap
  void await_reserved_maps() {
    Mutex::Locker l(pre_publish_lock);
    assert(next_osdmap);
    while (true) {
      map<epoch_t, unsigned>::const_iterator i = map_reservations.cbegin();
      if (i == map_reservations.cend() || i->first >= next_osdmap->get_epoch()) {
	break;
      } else {
	pre_publish_cond.Wait(pre_publish_lock);
      }
    }
  }

private:
  Mutex peer_map_epoch_lock;
  map<int, epoch_t> peer_map_epoch;
public:
  epoch_t get_peer_epoch(int p);
  epoch_t note_peer_epoch(int p, epoch_t e);
  void forget_peer_epoch(int p, epoch_t e);

  void send_map(class MOSDMap *m, Connection *con);
  void send_incremental_map(epoch_t since, Connection *con, OSDMapRef& osdmap);
  MOSDMap *build_incremental_map_msg(epoch_t from, epoch_t to,
                                       OSDSuperblock& superblock);
  bool should_share_map(entity_name_t name, Connection *con, epoch_t epoch,
                        const OSDMapRef& osdmap, const epoch_t *sent_epoch_p);
  void share_map(entity_name_t name, Connection *con, epoch_t epoch,
                 OSDMapRef& osdmap, epoch_t *sent_epoch_p);
  void share_map_peer(int peer, Connection *con,
                      OSDMapRef map = OSDMapRef());

  ConnectionRef get_con_osd_cluster(int peer, epoch_t from_epoch);
  pair<ConnectionRef,ConnectionRef> get_con_osd_hb(int peer, epoch_t from_epoch);  // (back, front)
  void send_message_osd_cluster(int peer, Message *m, epoch_t from_epoch);
  void send_message_osd_cluster(Message *m, Connection *con) {
    con->send_message(m);
  }
  void send_message_osd_cluster(Message *m, const ConnectionRef& con) {
    con->send_message(m);
  }
  void send_message_osd_client(Message *m, Connection *con) {
    con->send_message(m);
  }
  void send_message_osd_client(Message *m, const ConnectionRef& con) {
    con->send_message(m);
  }
  entity_name_t get_cluster_msgr_name() {
    return cluster_messenger->get_myname();
  }

private:
  // -- scrub scheduling --
  Mutex sched_scrub_lock;
  int scrubs_pending;
  int scrubs_active;

public:
  struct ScrubJob {
    /// pg to be scrubbed
    spg_t pgid;
    /// a time scheduled for scrub. but the scrub could be delayed if system
    /// load is too high or it fails to fall in the scrub hours
    utime_t sched_time;
    /// the hard upper bound of scrub time
    utime_t deadline;
    ScrubJob() {}
    explicit ScrubJob(const spg_t& pg, const utime_t& timestamp,
		      double pool_scrub_min_interval = 0,
		      double pool_scrub_max_interval = 0, bool must = true);
    /// order the jobs by sched_time
    bool operator<(const ScrubJob& rhs) const;
  };
  set<ScrubJob> sched_scrub_pg;

  /// @returns the scrub_reg_stamp used for unregister the scrub job
  utime_t reg_pg_scrub(spg_t pgid, utime_t t, double pool_scrub_min_interval,
		       double pool_scrub_max_interval, bool must) {
    ScrubJob scrub(pgid, t, pool_scrub_min_interval, pool_scrub_max_interval,
		   must);
    Mutex::Locker l(sched_scrub_lock);
    sched_scrub_pg.insert(scrub);
    return scrub.sched_time;
  }
  void unreg_pg_scrub(spg_t pgid, utime_t t) {
    Mutex::Locker l(sched_scrub_lock);
    size_t removed = sched_scrub_pg.erase(ScrubJob(pgid, t));
    assert(removed);
  }
  bool first_scrub_stamp(ScrubJob *out) {
    Mutex::Locker l(sched_scrub_lock);
    if (sched_scrub_pg.empty())
      return false;
    set<ScrubJob>::iterator iter = sched_scrub_pg.begin();
    *out = *iter;
    return true;
  }
  bool next_scrub_stamp(const ScrubJob& next,
			ScrubJob *out) {
    Mutex::Locker l(sched_scrub_lock);
    if (sched_scrub_pg.empty())
      return false;
    set<ScrubJob>::const_iterator iter = sched_scrub_pg.lower_bound(next);
    if (iter == sched_scrub_pg.cend())
      return false;
    ++iter;
    if (iter == sched_scrub_pg.cend())
      return false;
    *out = *iter;
    return true;
  }

  bool can_inc_scrubs_pending();
  bool inc_scrubs_pending();
  void inc_scrubs_active(bool reserved);
  void dec_scrubs_pending();
  void dec_scrubs_active();

  void reply_op_error(OpRequestRef op, int err);
  void reply_op_error(OpRequestRef op, int err, eversion_t v, version_t uv);
  void handle_misdirected_op(PG *pg, OpRequestRef op);


private:
  // -- agent shared state --
  Mutex agent_lock;
  Cond agent_cond;
  map<uint64_t, set<PGRef> > agent_queue;
  set<PGRef>::iterator agent_queue_pos;
  bool agent_valid_iterator;
  int agent_ops;
  int flush_mode_high_count; //once have one pg with FLUSH_MODE_HIGH then flush objects with high speed
  set<hobject_t, hobject_t::BitwiseComparator> agent_oids;
  bool agent_active;
  struct AgentThread : public Thread {
    OSDService *osd;
    explicit AgentThread(OSDService *o) : osd(o) {}
    void *entry() {
      osd->agent_entry();
      return NULL;
    }
  } agent_thread;
  bool agent_stop_flag;
  Mutex agent_timer_lock;
  SafeTimer agent_timer;

public:
  void agent_entry();
  void agent_stop();

  void _enqueue(PG *pg, uint64_t priority) {
    if (!agent_queue.empty() &&
	agent_queue.rbegin()->first < priority)
      agent_valid_iterator = false;  // inserting higher-priority queue
    set<PGRef>& nq = agent_queue[priority];
    if (nq.empty())
      agent_cond.Signal();
    nq.insert(pg);
  }

  void _dequeue(PG *pg, uint64_t old_priority) {
    set<PGRef>& oq = agent_queue[old_priority];
    set<PGRef>::iterator p = oq.find(pg);
    assert(p != oq.end());
    if (p == agent_queue_pos)
      ++agent_queue_pos;
    oq.erase(p);
    if (oq.empty()) {
      if (agent_queue.rbegin()->first == old_priority)
	agent_valid_iterator = false;
      agent_queue.erase(old_priority);
    }
  }

  /// enable agent for a pg
  void agent_enable_pg(PG *pg, uint64_t priority) {
    Mutex::Locker l(agent_lock);
    _enqueue(pg, priority);
  }

  /// adjust priority for an enagled pg
  void agent_adjust_pg(PG *pg, uint64_t old_priority, uint64_t new_priority) {
    Mutex::Locker l(agent_lock);
    assert(new_priority != old_priority);
    _enqueue(pg, new_priority);
    _dequeue(pg, old_priority);
  }

  /// disable agent for a pg
  void agent_disable_pg(PG *pg, uint64_t old_priority) {
    Mutex::Locker l(agent_lock);
    _dequeue(pg, old_priority);
  }

  /// note start of an async (evict) op
  void agent_start_evict_op() {
    Mutex::Locker l(agent_lock);
    ++agent_ops;
  }

  /// note finish or cancellation of an async (evict) op
  void agent_finish_evict_op() {
    Mutex::Locker l(agent_lock);
    assert(agent_ops > 0);
    --agent_ops;
    agent_cond.Signal();
  }

  /// note start of an async (flush) op
  void agent_start_op(const hobject_t& oid) {
    Mutex::Locker l(agent_lock);
    ++agent_ops;
    assert(agent_oids.count(oid) == 0);
    agent_oids.insert(oid);
  }

  /// note finish or cancellation of an async (flush) op
  void agent_finish_op(const hobject_t& oid) {
    Mutex::Locker l(agent_lock);
    assert(agent_ops > 0);
    --agent_ops;
    assert(agent_oids.count(oid) == 1);
    agent_oids.erase(oid);
    agent_cond.Signal();
  }

  /// check if we are operating on an object
  bool agent_is_active_oid(const hobject_t& oid) {
    Mutex::Locker l(agent_lock);
    return agent_oids.count(oid);
  }

  /// get count of active agent ops
  int agent_get_num_ops() {
    Mutex::Locker l(agent_lock);
    return agent_ops;
  }

  void agent_inc_high_count() {
    Mutex::Locker l(agent_lock);
    flush_mode_high_count ++;
  }

  void agent_dec_high_count() {
    Mutex::Locker l(agent_lock);
    flush_mode_high_count --;
  }

private:
  /// throttle promotion attempts
  std::atomic_uint promote_probability_millis{1000}; ///< probability thousands. one word.
  PromoteCounter promote_counter;
  utime_t last_recalibrate;
  unsigned long promote_max_objects, promote_max_bytes;

public:
  bool promote_throttle() {
    // NOTE: lockless!  we rely on the probability being a single word.
    promote_counter.attempt();
    if ((unsigned)rand() % 1000 > promote_probability_millis)
      return true;  // yes throttle (no promote)
    if (promote_max_objects &&
	promote_counter.objects > promote_max_objects)
      return true;  // yes throttle
    if (promote_max_bytes &&
	promote_counter.bytes > promote_max_bytes)
      return true;  // yes throttle
    return false;   //  no throttle (promote)
  }
  void promote_finish(uint64_t bytes) {
    promote_counter.finish(bytes);
  }
  void promote_throttle_recalibrate();

  // -- Objecter, for tiering reads/writes from/to other OSDs --
  Objecter *objecter;
  Finisher objecter_finisher;

  // -- Watch --
  Mutex watch_lock;
  SafeTimer watch_timer;
  uint64_t next_notif_id;
  uint64_t get_next_id(epoch_t cur_epoch) {
    Mutex::Locker l(watch_lock);
    return (((uint64_t)cur_epoch) << 32) | ((uint64_t)(next_notif_id++));
  }

  // -- Backfill Request Scheduling --
  Mutex backfill_request_lock;
  SafeTimer backfill_request_timer;

  // -- tids --
  // for ops i issue
  std::atomic_uint last_tid{0};
  ceph_tid_t get_tid() {
    return (ceph_tid_t)last_tid++;
  }

  // -- backfill_reservation --
  Finisher reserver_finisher;
  AsyncReserver<spg_t> local_reserver;
  AsyncReserver<spg_t> remote_reserver;

  // -- pg_temp --
private:
  Mutex pg_temp_lock;
  map<pg_t, vector<int> > pg_temp_wanted;
  map<pg_t, vector<int> > pg_temp_pending;
  void _sent_pg_temp();
public:
  void queue_want_pg_temp(pg_t pgid, vector<int>& want);
  void remove_want_pg_temp(pg_t pgid);
  void requeue_pg_temp();
  void send_pg_temp();

  void queue_for_peering(PG *pg);
  void queue_for_snap_trim(PG *pg);
  void queue_for_scrub(PG *pg) {
    op_wq.queue(
      make_pair(
	pg,
	PGQueueable(
	  PGScrub(pg->get_osdmap()->get_epoch()),
	  cct->_conf->osd_scrub_cost,
	  pg->get_scrub_priority(),
	  ceph_clock_now(cct),
	  entity_inst_t())));
  }

private:
  // -- pg recovery and associated throttling --
  Mutex recovery_lock;
  list<pair<epoch_t, PGRef> > awaiting_throttle;

  utime_t defer_recovery_until;
  uint64_t recovery_ops_active;
  uint64_t recovery_ops_reserved;
  bool recovery_paused;
#ifdef DEBUG_RECOVERY_OIDS
  map<spg_t, set<hobject_t, hobject_t::BitwiseComparator> > recovery_oids;
#endif
  bool _recover_now(uint64_t *available_pushes);
  void _maybe_queue_recovery();
  void _queue_for_recovery(
    pair<epoch_t, PGRef> p, uint64_t reserved_pushes) {
    assert(recovery_lock.is_locked_by_me());
    pair<PGRef, PGQueueable> to_queue = make_pair(
      p.second,
      PGQueueable(
	PGRecovery(p.first, reserved_pushes),
	cct->_conf->osd_recovery_cost,
	cct->_conf->osd_recovery_priority,
	ceph_clock_now(cct),
	entity_inst_t()));
    op_wq.queue(to_queue);
  }
public:
  void start_recovery_op(PG *pg, const hobject_t& soid);
  void finish_recovery_op(PG *pg, const hobject_t& soid, bool dequeue);
  bool is_recovery_active();
  void release_reserved_pushes(uint64_t pushes) {
    Mutex::Locker l(recovery_lock);
    assert(recovery_ops_reserved >= pushes);
    recovery_ops_reserved -= pushes;
    _maybe_queue_recovery();
  }
  void defer_recovery(float defer_for) {
    defer_recovery_until = ceph_clock_now(cct);
    defer_recovery_until += defer_for;
  }
  void pause_recovery() {
    Mutex::Locker l(recovery_lock);
    recovery_paused = true;
  }
  bool recovery_is_paused() {
    Mutex::Locker l(recovery_lock);
    return recovery_paused;
  }
  void unpause_recovery() {
    Mutex::Locker l(recovery_lock);
    recovery_paused = false;
    _maybe_queue_recovery();
  }
  void kick_recovery_queue() {
    Mutex::Locker l(recovery_lock);
    _maybe_queue_recovery();
  }
  void clear_queued_recovery(PG *pg, bool front = false) {
    Mutex::Locker l(recovery_lock);
    for (list<pair<epoch_t, PGRef> >::iterator i = awaiting_throttle.begin();
	 i != awaiting_throttle.end();
      ) {
      if (i->second.get() == pg) {
	awaiting_throttle.erase(i);
	return;
      } else {
	++i;
      }
    }
  }
  // replay / delayed pg activation
  void queue_for_recovery(PG *pg, bool front = false) {
    Mutex::Locker l(recovery_lock);
    if (front) {
      awaiting_throttle.push_front(make_pair(pg->get_osdmap()->get_epoch(), pg));
    } else {
      awaiting_throttle.push_back(make_pair(pg->get_osdmap()->get_epoch(), pg));
    }
    _maybe_queue_recovery();
  }


  // osd map cache (past osd maps)
  Mutex map_cache_lock;
  SharedLRU<epoch_t, const OSDMap> map_cache;
  SimpleLRU<epoch_t, bufferlist> map_bl_cache;
  SimpleLRU<epoch_t, bufferlist> map_bl_inc_cache;

  OSDMapRef try_get_map(epoch_t e);
  OSDMapRef get_map(epoch_t e) {
    OSDMapRef ret(try_get_map(e));
    assert(ret);
    return ret;
  }
  OSDMapRef add_map(OSDMap *o) {
    Mutex::Locker l(map_cache_lock);
    return _add_map(o);
  }
  OSDMapRef _add_map(OSDMap *o);

  void add_map_bl(epoch_t e, bufferlist& bl) {
    Mutex::Locker l(map_cache_lock);
    return _add_map_bl(e, bl);
  }
  void pin_map_bl(epoch_t e, bufferlist &bl);
  void _add_map_bl(epoch_t e, bufferlist& bl);
  bool get_map_bl(epoch_t e, bufferlist& bl) {
    Mutex::Locker l(map_cache_lock);
    return _get_map_bl(e, bl);
  }
  bool _get_map_bl(epoch_t e, bufferlist& bl);

  void add_map_inc_bl(epoch_t e, bufferlist& bl) {
    Mutex::Locker l(map_cache_lock);
    return _add_map_inc_bl(e, bl);
  }
  void pin_map_inc_bl(epoch_t e, bufferlist &bl);
  void _add_map_inc_bl(epoch_t e, bufferlist& bl);
  bool get_inc_map_bl(epoch_t e, bufferlist& bl);

  void clear_map_bl_cache_pins(epoch_t e);

  void need_heartbeat_peer_update();

  void pg_stat_queue_enqueue(PG *pg);
  void pg_stat_queue_dequeue(PG *pg);

  void init();
  void final_init();  
  void start_shutdown();
  void shutdown();

private:
  // split
  Mutex in_progress_split_lock;
  map<spg_t, spg_t> pending_splits; // child -> parent
  map<spg_t, set<spg_t> > rev_pending_splits; // parent -> [children]
  set<spg_t> in_progress_splits;       // child

public:
  void _start_split(spg_t parent, const set<spg_t> &children);
  void start_split(spg_t parent, const set<spg_t> &children) {
    Mutex::Locker l(in_progress_split_lock);
    return _start_split(parent, children);
  }
  void mark_split_in_progress(spg_t parent, const set<spg_t> &pgs);
  void complete_split(const set<spg_t> &pgs);
  void cancel_pending_splits_for_parent(spg_t parent);
  void _cancel_pending_splits_for_parent(spg_t parent);
  bool splitting(spg_t pgid);
  void expand_pg_num(OSDMapRef old_map,
		     OSDMapRef new_map);
  void _maybe_split_pgid(OSDMapRef old_map,
			 OSDMapRef new_map,
			 spg_t pgid);
  void init_splits_between(spg_t pgid, OSDMapRef frommap, OSDMapRef tomap);

  // -- stats --
  Mutex stat_lock;
  osd_stat_t osd_stat;

  void update_osd_stat(vector<int>& hb_peers);
  osd_stat_t get_osd_stat() {
    Mutex::Locker l(stat_lock);
    return osd_stat;
  }

  // -- OSD Full Status --
  Mutex full_status_lock;
  enum s_names { NONE, NEAR, FULL } cur_state;
  time_t last_msg;
  double cur_ratio;
  float get_full_ratio();
  float get_nearfull_ratio();
  void check_nearfull_warning(const osd_stat_t &stat);
  bool check_failsafe_full();
  bool too_full_for_backfill(double *ratio, double *max_ratio);

  // -- epochs --
private:
  mutable Mutex epoch_lock; // protects access to boot_epoch, up_epoch, bind_epoch
  epoch_t boot_epoch;  // _first_ epoch we were marked up (after this process started)
  epoch_t up_epoch;    // _most_recent_ epoch we were marked up
  epoch_t bind_epoch;  // epoch we last did a bind to new ip:ports
public:
  /**
   * Retrieve the boot_, up_, and bind_ epochs the OSD has set. The params
   * can be NULL if you don't care about them.
   */
  void retrieve_epochs(epoch_t *_boot_epoch, epoch_t *_up_epoch,
                       epoch_t *_bind_epoch) const;
  /**
   * Set the boot, up, and bind epochs. Any NULL params will not be set.
   */
  void set_epochs(const epoch_t *_boot_epoch, const epoch_t *_up_epoch,
                  const epoch_t *_bind_epoch);
  epoch_t get_boot_epoch() const {
    epoch_t ret;
    retrieve_epochs(&ret, NULL, NULL);
    return ret;
  }
  epoch_t get_up_epoch() const {
    epoch_t ret;
    retrieve_epochs(NULL, &ret, NULL);
    return ret;
  }
  epoch_t get_bind_epoch() const {
    epoch_t ret;
    retrieve_epochs(NULL, NULL, &ret);
    return ret;
  }

  // -- stopping --
  Mutex is_stopping_lock;
  Cond is_stopping_cond;
  enum {
    NOT_STOPPING,
    PREPARING_TO_STOP,
    STOPPING };
  std::atomic_int state{NOT_STOPPING};
  int get_state() {
    return state;
  }
  void set_state(int s) {
    state = s;
  }
  bool is_stopping() const {
    return state == STOPPING;
  }
  bool is_preparing_to_stop() const {
    return state == PREPARING_TO_STOP;
  }
  bool prepare_to_stop();
  void got_stop_ack();


#ifdef PG_DEBUG_REFS
  Mutex pgid_lock;
  map<spg_t, int> pgid_tracker;
  map<spg_t, PG*> live_pgs;
  void add_pgid(spg_t pgid, PG *pg) {
    Mutex::Locker l(pgid_lock);
    if (!pgid_tracker.count(pgid)) {
      live_pgs[pgid] = pg;
    }
    pgid_tracker[pgid]++;
  }
  void remove_pgid(spg_t pgid, PG *pg) {
    Mutex::Locker l(pgid_lock);
    assert(pgid_tracker.count(pgid));
    assert(pgid_tracker[pgid] > 0);
    pgid_tracker[pgid]--;
    if (pgid_tracker[pgid] == 0) {
      pgid_tracker.erase(pgid);
      live_pgs.erase(pgid);
    }
  }
  void dump_live_pgids() {
    Mutex::Locker l(pgid_lock);
    derr << "live pgids:" << dendl;
    for (map<spg_t, int>::const_iterator i = pgid_tracker.cbegin();
	 i != pgid_tracker.cend();
	 ++i) {
      derr << "\t" << *i << dendl;
      live_pgs[i->first]->dump_live_ids();
    }
  }
#endif

  explicit OSDService(OSD *osd);
  ~OSDService();
};

class OSD : public Dispatcher,
	    public md_config_obs_t {
  /** OSD **/
  Mutex osd_lock;			// global lock
  SafeTimer tick_timer;    // safe timer (osd_lock)

  // Tick timer for those stuff that do not need osd_lock
  Mutex tick_timer_lock;
  SafeTimer tick_timer_without_osd_lock;
public:
  // config observer bits
  virtual const char** get_tracked_conf_keys() const;
  virtual void handle_conf_change(const struct md_config_t *conf,
				  const std::set <std::string> &changed);
  void update_log_config();
  void check_config();

protected:

  static const double OSD_TICK_INTERVAL; // tick interval for tick_timer and tick_timer_without_osd_lock

  AuthAuthorizeHandlerRegistry *authorize_handler_cluster_registry;
  AuthAuthorizeHandlerRegistry *authorize_handler_service_registry;

  Messenger   *cluster_messenger;
  Messenger   *client_messenger;
  Messenger   *objecter_messenger;
  MonClient   *monc; // check the "monc helpers" list before accessing directly
  MgrClient   mgrc;
  PerfCounters      *logger;
  PerfCounters      *recoverystate_perf;
  ObjectStore *store;
#ifdef HAVE_LIBFUSE
  FuseStore *fuse_store = nullptr;
#endif
  LogClient log_client;
  LogChannelRef clog;

  int whoami;
  std::string dev_path, journal_path;

  void create_logger();
  void create_recoverystate_perf();
  void tick();
  void tick_without_osd_lock();
  void _dispatch(Message *m);
  void dispatch_op(OpRequestRef op);
  bool dispatch_op_fast(OpRequestRef& op, OSDMapRef& osdmap);

  void check_osdmap_features(ObjectStore *store);

  // asok
  friend class OSDSocketHook;
  class OSDSocketHook *asok_hook;
  bool asok_command(string command, cmdmap_t& cmdmap, string format, ostream& ss);

public:
  ClassHandler  *class_handler = nullptr;
  int get_nodeid() { return whoami; }
  
  static ghobject_t get_osdmap_pobject_name(epoch_t epoch) {
    char foo[20];
    snprintf(foo, sizeof(foo), "osdmap.%d", epoch);
    return ghobject_t(hobject_t(sobject_t(object_t(foo), 0)));
  }
  static ghobject_t get_inc_osdmap_pobject_name(epoch_t epoch) {
    char foo[22];
    snprintf(foo, sizeof(foo), "inc_osdmap.%d", epoch);
    return ghobject_t(hobject_t(sobject_t(object_t(foo), 0)));
  }

  static ghobject_t make_snapmapper_oid() {
    return ghobject_t(hobject_t(
      sobject_t(
	object_t("snapmapper"),
	0)));
  }

  static ghobject_t make_pg_log_oid(spg_t pg) {
    stringstream ss;
    ss << "pglog_" << pg;
    string s;
    getline(ss, s);
    return ghobject_t(hobject_t(sobject_t(object_t(s.c_str()), 0)));
  }
  
  static ghobject_t make_pg_biginfo_oid(spg_t pg) {
    stringstream ss;
    ss << "pginfo_" << pg;
    string s;
    getline(ss, s);
    return ghobject_t(hobject_t(sobject_t(object_t(s.c_str()), 0)));
  }
  static ghobject_t make_infos_oid() {
    hobject_t oid(sobject_t("infos", CEPH_NOSNAP));
    return ghobject_t(oid);
  }
  static void recursive_remove_collection(ObjectStore *store,
					  spg_t pgid,
					  coll_t tmp);

  /**
   * get_osd_initial_compat_set()
   *
   * Get the initial feature set for this OSD.  Features
   * here are automatically upgraded.
   *
   * Return value: Initial osd CompatSet
   */
  static CompatSet get_osd_initial_compat_set();

  /**
   * get_osd_compat_set()
   *
   * Get all features supported by this OSD
   *
   * Return value: CompatSet of all supported features
   */
  static CompatSet get_osd_compat_set();
  

private:
  class C_Tick;
  class C_Tick_WithoutOSDLock;

  // -- superblock --
  OSDSuperblock superblock;

  void write_superblock();
  void write_superblock(ObjectStore::Transaction& t);
  int read_superblock();

  void clear_temp_objects();

  CompatSet osd_compat;

  // -- state --
public:
  typedef enum {
    STATE_INITIALIZING = 1,
    STATE_PREBOOT,
    STATE_BOOTING,
    STATE_ACTIVE,
    STATE_STOPPING,
    STATE_WAITING_FOR_HEALTHY
  } osd_state_t;

  static const char *get_state_name(int s) {
    switch (s) {
    case STATE_INITIALIZING: return "initializing";
    case STATE_PREBOOT: return "preboot";
    case STATE_BOOTING: return "booting";
    case STATE_ACTIVE: return "active";
    case STATE_STOPPING: return "stopping";
    case STATE_WAITING_FOR_HEALTHY: return "waiting_for_healthy";
    default: return "???";
    }
  }

private:
  std::atomic_int state{STATE_INITIALIZING};

public:
  int get_state() const {
    return state;
  }
  void set_state(int s) {
    state = s;
  }
  bool is_initializing() const {
    return state == STATE_INITIALIZING;
  }
  bool is_preboot() const {
    return state == STATE_PREBOOT;
  }
  bool is_booting() const {
    return state == STATE_BOOTING;
  }
  bool is_active() const {
    return state == STATE_ACTIVE;
  }
  bool is_stopping() const {
    return state == STATE_STOPPING;
  }
  bool is_waiting_for_healthy() const {
    return state == STATE_WAITING_FOR_HEALTHY;
  }

private:

  ThreadPool osd_tp;
  ShardedThreadPool osd_op_tp;
  ThreadPool disk_tp;
  ThreadPool command_tp;

  void set_disk_tp_priority();
  void get_latest_osdmap();

  // -- sessions --
public:


  static bool split_request(OpRequestRef op, unsigned match, unsigned bits) {
    unsigned mask = ~((~0)<<bits);
    switch (op->get_req()->get_type()) {
    case CEPH_MSG_OSD_OP:
      return (static_cast<MOSDOp*>(
		op->get_req())->get_pg().m_seed & mask) == match;
    }
    return false;
  }

  static void split_list(
    list<OpRequestRef> *from,
    list<OpRequestRef> *to,
    unsigned match,
    unsigned bits) {
    for (list<OpRequestRef>::iterator i = from->begin();
	 i != from->end();
      ) {
      if (split_request(*i, match, bits)) {
	to->push_back(*i);
	from->erase(i++);
      } else {
	++i;
      }
    }
  }

  struct Session : public RefCountedObject {
    EntityName entity_name;
    OSDCap caps;
    int64_t auid;
    ConnectionRef con;
    WatchConState wstate;

    Mutex session_dispatch_lock;
    list<OpRequestRef> waiting_on_map;

    OSDMapRef osdmap;  /// Map as of which waiting_for_pg is current
    map<spg_t, list<OpRequestRef> > waiting_for_pg;

    Spinlock sent_epoch_lock;
    epoch_t last_sent_epoch;
    Spinlock received_map_lock;
    epoch_t received_map_epoch; // largest epoch seen in MOSDMap from here

    explicit Session(CephContext *cct) :
      RefCountedObject(cct),
      auid(-1), con(0),
      session_dispatch_lock("Session::session_dispatch_lock"), 
      last_sent_epoch(0), received_map_epoch(0)
    {}
    void maybe_reset_osdmap() {
      if (waiting_for_pg.empty()) {
	osdmap.reset();
      }
    }
  };

private:
  void update_waiting_for_pg(Session *session, OSDMapRef osdmap);
  void session_notify_pg_create(Session *session, OSDMapRef osdmap, spg_t pgid);
  void session_notify_pg_cleared(Session *session, OSDMapRef osdmap, spg_t pgid);
  void dispatch_session_waiting(Session *session, OSDMapRef osdmap);

  Mutex session_waiting_lock;
  set<Session*> session_waiting_for_map;
  map<spg_t, set<Session*> > session_waiting_for_pg;

  void clear_waiting_sessions() {
    Mutex::Locker l(session_waiting_lock);
    for (map<spg_t, set<Session*> >::const_iterator i =
	   session_waiting_for_pg.cbegin();
	 i != session_waiting_for_pg.cend();
	 ++i) {
      for (set<Session*>::iterator j = i->second.begin();
	   j != i->second.end();
	   ++j) {
	(*j)->put();
      }
    }
    session_waiting_for_pg.clear();

    for (set<Session*>::iterator i = session_waiting_for_map.begin();
	 i != session_waiting_for_map.end();
	 ++i) {
      (*i)->put();
    }
    session_waiting_for_map.clear();
  }

  /// Caller assumes refs for included Sessions
  void get_sessions_waiting_for_map(set<Session*> *out) {
    Mutex::Locker l(session_waiting_lock);
    out->swap(session_waiting_for_map);
  }
  void register_session_waiting_on_map(Session *session) {
    Mutex::Locker l(session_waiting_lock);
    if (session_waiting_for_map.count(session) == 0) {
      session->get();
      session_waiting_for_map.insert(session);
    }
  }
  void clear_session_waiting_on_map(Session *session) {
    Mutex::Locker l(session_waiting_lock);
    set<Session*>::iterator i = session_waiting_for_map.find(session);
    if (i != session_waiting_for_map.end()) {
      (*i)->put();
      session_waiting_for_map.erase(i);
    }
  }
  void dispatch_sessions_waiting_on_map() {
    set<Session*> sessions_to_check;
    get_sessions_waiting_for_map(&sessions_to_check);
    for (set<Session*>::iterator i = sessions_to_check.begin();
	 i != sessions_to_check.end();
	 sessions_to_check.erase(i++)) {
      (*i)->session_dispatch_lock.Lock();
      update_waiting_for_pg(*i, osdmap);
      dispatch_session_waiting(*i, osdmap);
      (*i)->session_dispatch_lock.Unlock();
      (*i)->put();
    }
  }
  void clear_session_waiting_on_pg(Session *session, const spg_t &pgid) {
    Mutex::Locker l(session_waiting_lock);
    map<spg_t, set<Session*> >::iterator i = session_waiting_for_pg.find(pgid);
    if (i == session_waiting_for_pg.end()) {
      return;
    }
    set<Session*>::iterator j = i->second.find(session);
    if (j != i->second.end()) {
      (*j)->put();
      i->second.erase(j);
    }
    if (i->second.empty()) {
      session_waiting_for_pg.erase(i);
    }
  }
  void session_handle_reset(Session *session) {
    Mutex::Locker l(session->session_dispatch_lock);
    clear_session_waiting_on_map(session);

    for (map<spg_t, list<OpRequestRef> >::const_iterator i =
	   session->waiting_for_pg.cbegin();
	 i != session->waiting_for_pg.cend();
	 ++i) {
      clear_session_waiting_on_pg(session, i->first);
    }    

    /* Messages have connection refs, we need to clear the
     * connection->session->message->connection
     * cycles which result.
     * Bug #12338
     */
    session->waiting_on_map.clear();
    session->waiting_for_pg.clear();
    session->osdmap.reset();
  }
  void register_session_waiting_on_pg(Session *session, spg_t pgid) {
    Mutex::Locker l(session_waiting_lock);
    set<Session*> &s = session_waiting_for_pg[pgid];
    set<Session*>::const_iterator i = s.find(session);
    if (i == s.cend()) {
      session->get();
      s.insert(session);
    }
  }
  void get_sessions_possibly_interested_in_pg(
    spg_t pgid, set<Session*> *sessions) {
    Mutex::Locker l(session_waiting_lock);
    while (1) {
      map<spg_t, set<Session*> >::iterator i = session_waiting_for_pg.find(pgid);
      if (i != session_waiting_for_pg.end()) {
	sessions->insert(i->second.begin(), i->second.end());
      }
      if (pgid.pgid.ps() == 0) {
	break;
      } else {
	pgid = pgid.get_parent();
      }
    }
    for (set<Session*>::iterator i = sessions->begin();
	 i != sessions->end();
	 ++i) {
      (*i)->get();
    }
  }
  void get_pgs_with_waiting_sessions(set<spg_t> *pgs) {
    Mutex::Locker l(session_waiting_lock);
    for (map<spg_t, set<Session*> >::iterator i =
	   session_waiting_for_pg.begin();
	 i != session_waiting_for_pg.end();
	 ++i) {
      pgs->insert(i->first);
    }
  }

private:
  /**
   * @defgroup monc helpers
   * @{
   * Right now we only have the one
   */

  /**
   * Ask the Monitors for a sequence of OSDMaps.
   *
   * @param epoch The epoch to start with when replying
   * @param force_request True if this request forces a new subscription to
   * the monitors; false if an outstanding request that encompasses it is
   * sufficient.
   */
  void osdmap_subscribe(version_t epoch, bool force_request);
  /** @} monc helpers */

  // -- heartbeat --
  /// information about a heartbeat peer
  struct HeartbeatInfo {
    int peer;           ///< peer
    ConnectionRef con_front;   ///< peer connection (front)
    ConnectionRef con_back;    ///< peer connection (back)
    utime_t first_tx;   ///< time we sent our first ping request
    utime_t last_tx;    ///< last time we sent a ping request
    utime_t last_rx_front;  ///< last time we got a ping reply on the front side
    utime_t last_rx_back;   ///< last time we got a ping reply on the back side
    epoch_t epoch;      ///< most recent epoch we wanted this peer

    bool is_unhealthy(utime_t cutoff) const {
      return
	! ((last_rx_front > cutoff ||
	    (last_rx_front == utime_t() && (last_tx == utime_t() ||
					    first_tx > cutoff))) &&
	   (last_rx_back > cutoff ||
	    (last_rx_back == utime_t() && (last_tx == utime_t() ||
					   first_tx > cutoff))));
    }
    bool is_healthy(utime_t cutoff) const {
      return last_rx_front > cutoff && last_rx_back > cutoff;
    }

  };
  /// state attached to outgoing heartbeat connections
  struct HeartbeatSession : public RefCountedObject {
    int peer;
    explicit HeartbeatSession(int p) : peer(p) {}
  };
  Mutex heartbeat_lock;
  map<int, int> debug_heartbeat_drops_remaining;
  Cond heartbeat_cond;
  bool heartbeat_stop;
  std::atomic_bool heartbeat_need_update;   
  map<int,HeartbeatInfo> heartbeat_peers;  ///< map of osd id to HeartbeatInfo
  utime_t last_mon_heartbeat;
  Messenger *hbclient_messenger;
  Messenger *hb_front_server_messenger;
  Messenger *hb_back_server_messenger;
  utime_t last_heartbeat_resample;   ///< last time we chose random peers in waiting-for-healthy state
  double daily_loadavg;
  
  void _add_heartbeat_peer(int p);
  void _remove_heartbeat_peer(int p);
  bool heartbeat_reset(Connection *con);
  void maybe_update_heartbeat_peers();
  void reset_heartbeat_peers();
  bool heartbeat_peers_need_update() {
    return heartbeat_need_update.load();
  }
  void heartbeat_set_peers_need_update() {
    heartbeat_need_update.store(true);
  }
  void heartbeat_clear_peers_need_update() {
    heartbeat_need_update.store(false);
  }
  void heartbeat();
  void heartbeat_check();
  void heartbeat_entry();
  void need_heartbeat_peer_update();

  void heartbeat_kick() {
    Mutex::Locker l(heartbeat_lock);
    heartbeat_cond.Signal();
  }

  struct T_Heartbeat : public Thread {
    OSD *osd;
    explicit T_Heartbeat(OSD *o) : osd(o) {}
    void *entry() {
      osd->heartbeat_entry();
      return 0;
    }
  } heartbeat_thread;

public:
  bool heartbeat_dispatch(Message *m);

  struct HeartbeatDispatcher : public Dispatcher {
    OSD *osd;
    explicit HeartbeatDispatcher(OSD *o) : Dispatcher(o->cct), osd(o) {}

    bool ms_can_fast_dispatch_any() const { return true; }
    bool ms_can_fast_dispatch(Message *m) const {
      switch (m->get_type()) {
	case CEPH_MSG_PING:
	case MSG_OSD_PING:
          return true;
	default:
          return false;
	}
    }
    void ms_fast_dispatch(Message *m) {
      osd->heartbeat_dispatch(m);
    }
    bool ms_dispatch(Message *m) {
      return osd->heartbeat_dispatch(m);
    }
    bool ms_handle_reset(Connection *con) {
      return osd->heartbeat_reset(con);
    }
    void ms_handle_remote_reset(Connection *con) {}
    bool ms_handle_refused(Connection *con) {
      return osd->ms_handle_refused(con);
    }
    bool ms_verify_authorizer(Connection *con, int peer_type,
			      int protocol, bufferlist& authorizer_data, bufferlist& authorizer_reply,
			      bool& isvalid, CryptoKey& session_key) {
      isvalid = true;
      return true;
    }
  } heartbeat_dispatcher;

private:
  // -- waiters --
  list<OpRequestRef> finished;
  
  void take_waiters(list<OpRequestRef>& ls) {
    assert(osd_lock.is_locked());
    finished.splice(finished.end(), ls);
  }
  void do_waiters();
  
  // -- op tracking --
  OpTracker op_tracker;
  void check_ops_in_flight();
  void test_ops(std::string command, std::string args, ostream& ss);
  friend class TestOpsSocketHook;
  TestOpsSocketHook *test_ops_hook;
  friend struct C_CompleteSplits;
  friend struct C_OpenPGs;

  // -- op queue --
  enum io_queue {
    prioritized,
    weightedpriority};
  const io_queue op_queue;
  const unsigned int op_prio_cutoff;

  friend class PGQueueable;
  class ShardedOpWQ: public ShardedThreadPool::ShardedWQ < pair <PGRef, PGQueueable> > {

    struct ShardData {
      Mutex sdata_lock;
      Cond sdata_cond;
      Mutex sdata_op_ordering_lock;
      map<PG*, list<PGQueueable> > pg_for_processing;
      std::unique_ptr<OpQueue< pair<PGRef, PGQueueable>, entity_inst_t>> pqueue;
      ShardData(
	string lock_name, string ordering_lock,
	uint64_t max_tok_per_prio, uint64_t min_cost, CephContext *cct,
	io_queue opqueue)
	: sdata_lock(lock_name.c_str(), false, true, false, cct),
	  sdata_op_ordering_lock(ordering_lock.c_str(), false, true, false, cct) {
	    if (opqueue == weightedpriority) {
	      pqueue = std::unique_ptr
		<WeightedPriorityQueue< pair<PGRef, PGQueueable>, entity_inst_t>>(
		  new WeightedPriorityQueue< pair<PGRef, PGQueueable>, entity_inst_t>(
		    max_tok_per_prio, min_cost));
	    } else if (opqueue == prioritized) {
	      pqueue = std::unique_ptr
		<PrioritizedQueue< pair<PGRef, PGQueueable>, entity_inst_t>>(
		  new PrioritizedQueue< pair<PGRef, PGQueueable>, entity_inst_t>(
		    max_tok_per_prio, min_cost));
	    }
	  }
    };
    
    vector<ShardData*> shard_list;
    OSD *osd;
    uint32_t num_shards;

  public:
    ShardedOpWQ(uint32_t pnum_shards, OSD *o, time_t ti, time_t si, ShardedThreadPool* tp):
      ShardedThreadPool::ShardedWQ < pair <PGRef, PGQueueable> >(ti, si, tp),
      osd(o), num_shards(pnum_shards) {
      for(uint32_t i = 0; i < num_shards; i++) {
	char lock_name[32] = {0};
	snprintf(lock_name, sizeof(lock_name), "%s.%d", "OSD:ShardedOpWQ:", i);
	char order_lock[32] = {0};
	snprintf(
	  order_lock, sizeof(order_lock), "%s.%d",
	  "OSD:ShardedOpWQ:order:", i);
	ShardData* one_shard = new ShardData(
	  lock_name, order_lock,
	  osd->cct->_conf->osd_op_pq_max_tokens_per_priority, 
	  osd->cct->_conf->osd_op_pq_min_cost, osd->cct, osd->op_queue);
	shard_list.push_back(one_shard);
      }
    }
    
    ~ShardedOpWQ() {
      while(!shard_list.empty()) {
	delete shard_list.back();
	shard_list.pop_back();
      }
    }

    void _process(uint32_t thread_index, heartbeat_handle_d *hb);
    void _enqueue(pair <PGRef, PGQueueable> item);
    void _enqueue_front(pair <PGRef, PGQueueable> item);
      
    void return_waiting_threads() {
      for(uint32_t i = 0; i < num_shards; i++) {
	ShardData* sdata = shard_list[i];
	assert (NULL != sdata); 
	sdata->sdata_lock.Lock();
	sdata->sdata_cond.Signal();
	sdata->sdata_lock.Unlock();
      }
    }

    void dump(Formatter *f) {
      for(uint32_t i = 0; i < num_shards; i++) {
	ShardData* sdata = shard_list[i];
	char lock_name[32] = {0};
	snprintf(lock_name, sizeof(lock_name), "%s%d", "OSD:ShardedOpWQ:", i);
	assert (NULL != sdata);
	sdata->sdata_op_ordering_lock.Lock();
	f->open_object_section(lock_name);
	sdata->pqueue->dump(f);
	f->close_section();
	sdata->sdata_op_ordering_lock.Unlock();
      }
    }

    /// Must be called on ops queued back to front
    struct Pred {
      PG *pg;
      list<OpRequestRef> *out_ops;
      uint64_t reserved_pushes_to_free;
      Pred(PG *pg, list<OpRequestRef> *out_ops = 0)
	: pg(pg), out_ops(out_ops), reserved_pushes_to_free(0) {}
      void accumulate(const PGQueueable &op) {
	reserved_pushes_to_free += op.get_reserved_pushes();
	if (out_ops) {
	  boost::optional<OpRequestRef> mop = op.maybe_get_op();
	  if (mop)
	    out_ops->push_front(*mop);
	}
      }
      bool operator()(const pair<PGRef, PGQueueable> &op) {
	if (op.first == pg) {
	  accumulate(op.second);
	  return true;
	} else {
	  return false;
	}
      }
      uint64_t get_reserved_pushes_to_free() const {
	return reserved_pushes_to_free;
      }
    };

    void dequeue(PG *pg) {
      return dequeue_and_get_ops(pg, nullptr);
    }

    void dequeue_and_get_ops(PG *pg, list<OpRequestRef> *dequeued) {
      ShardData* sdata = NULL;
      assert(pg != NULL);
      uint32_t shard_index = pg->get_pgid().ps()% shard_list.size();
      sdata = shard_list[shard_index];
      assert(sdata != NULL);
      sdata->sdata_op_ordering_lock.Lock();

      Pred f(pg, dequeued);

      // items in pqueue are behind items in pg_for_processing
      sdata->pqueue->remove_by_filter(f);

      map<PG *, list<PGQueueable> >::const_iterator iter =
	sdata->pg_for_processing.find(pg);
      if (iter != sdata->pg_for_processing.cend()) {
	for (auto i = iter->second.crbegin();
	     i != iter->second.crend();
	     ++i) {
	  f.accumulate(*i);
	}
	sdata->pg_for_processing.erase(iter);
      }

      sdata->sdata_op_ordering_lock.Unlock();
      osd->service.release_reserved_pushes(f.get_reserved_pushes_to_free());
    }
 
    bool is_shard_empty(uint32_t thread_index) {
      uint32_t shard_index = thread_index % num_shards; 
      ShardData* sdata = shard_list[shard_index];
      assert(NULL != sdata);
      Mutex::Locker l(sdata->sdata_op_ordering_lock);
      return sdata->pqueue->empty();
    }
  } op_shardedwq;


  void enqueue_op(PGRef pg, OpRequestRef& op);
  void dequeue_op(
    PGRef pg, OpRequestRef op,
    ThreadPool::TPHandle &handle);

  // -- peering queue --
  struct PeeringWQ : public ThreadPool::BatchWorkQueue<PG> {
    list<PG*> peering_queue;
    OSD *osd;
    set<PG*> in_use;
    PeeringWQ(OSD *o, time_t ti, time_t si, ThreadPool *tp)
      : ThreadPool::BatchWorkQueue<PG>(
	"OSD::PeeringWQ", ti, si, tp), osd(o) {}

    void _dequeue(PG *pg) override {
      for (list<PG*>::iterator i = peering_queue.begin();
	   i != peering_queue.end();
	   ) {
	if (*i == pg) {
	  peering_queue.erase(i++);
	  pg->put("PeeringWQ");
	} else {
	  ++i;
	}
      }
    }
    bool _enqueue(PG *pg) override {
      pg->get("PeeringWQ");
      peering_queue.push_back(pg);
      return true;
    }
    bool _empty() override {
      return peering_queue.empty();
    }
    void _dequeue(list<PG*> *out) override;
    void _process(
      const list<PG *> &pgs,
      ThreadPool::TPHandle &handle) override {
      assert(!pgs.empty());
      osd->process_peering_events(pgs, handle);
      for (list<PG *>::const_iterator i = pgs.begin();
	   i != pgs.end();
	   ++i) {
	(*i)->put("PeeringWQ");
      }
    }
    void _process_finish(const list<PG *> &pgs) override {
      for (list<PG*>::const_iterator i = pgs.begin();
	   i != pgs.end();
	   ++i) {
	in_use.erase(*i);
      }
    }
    void _clear() override {
      assert(peering_queue.empty());
    }
  } peering_wq;

  void process_peering_events(
    const list<PG*> &pg,
    ThreadPool::TPHandle &handle);

  friend class PG;
  friend class PrimaryLogPG;


 protected:

  // -- osd map --
  OSDMapRef       osdmap;
  OSDMapRef get_osdmap() {
    return osdmap;
  }
  epoch_t get_osdmap_epoch() {
    return osdmap ? osdmap->get_epoch() : 0;
  }

  utime_t         had_map_since;
  RWLock          map_lock;
  list<OpRequestRef>  waiting_for_osdmap;
  deque<utime_t> osd_markdown_log;

  friend struct send_map_on_destruct;

  void wait_for_new_map(OpRequestRef op);
  void handle_osd_map(class MOSDMap *m);
  void _committed_osd_maps(epoch_t first, epoch_t last, class MOSDMap *m);
  void trim_maps(epoch_t oldest, int nreceived, bool skip_maps);
  void note_down_osd(int osd);
  void note_up_osd(int osd);
  friend class C_OnMapCommit;

  bool advance_pg(
    epoch_t advance_to, PG *pg,
    ThreadPool::TPHandle &handle,
    PG::RecoveryCtx *rctx,
    set<boost::intrusive_ptr<PG> > *split_pgs
  );
  void consume_map();
  void activate_map();

  // osd map cache (past osd maps)
  OSDMapRef get_map(epoch_t e) {
    return service.get_map(e);
  }
  OSDMapRef add_map(OSDMap *o) {
    return service.add_map(o);
  }
  void add_map_bl(epoch_t e, bufferlist& bl) {
    return service.add_map_bl(e, bl);
  }
  void pin_map_bl(epoch_t e, bufferlist &bl) {
    return service.pin_map_bl(e, bl);
  }
  bool get_map_bl(epoch_t e, bufferlist& bl) {
    return service.get_map_bl(e, bl);
  }
  void add_map_inc_bl(epoch_t e, bufferlist& bl) {
    return service.add_map_inc_bl(e, bl);
  }
  void pin_map_inc_bl(epoch_t e, bufferlist &bl) {
    return service.pin_map_inc_bl(e, bl);
  }

protected:
  // -- placement groups --
  RWLock pg_map_lock; // this lock orders *above* individual PG _locks
  ceph::unordered_map<spg_t, PG*> pg_map; // protected by pg_map lock

  map<spg_t, list<PG::CephPeeringEvtRef> > peering_wait_for_split;
  PGRecoveryStats pg_recovery_stats;

  PGPool _get_pool(int id, OSDMapRef createmap);

  PGRef get_pg_or_queue_for_pg(const spg_t& pgid, OpRequestRef& op,
			       Session *session);
  PG   *_lookup_lock_pg_with_map_lock_held(spg_t pgid);
  PG   *_lookup_lock_pg(spg_t pgid);
  PG   *_open_lock_pg(OSDMapRef createmap,
		      spg_t pg, bool no_lockdep_check=false);
  enum res_result {
    RES_PARENT,    // resurrected a parent
    RES_SELF,      // resurrected self
    RES_NONE       // nothing relevant deleting
  };
  res_result _try_resurrect_pg(
    OSDMapRef curmap, spg_t pgid, spg_t *resurrected, PGRef *old_pg_state);

  /**
   * After unlocking the pg, the user must ensure that wake_pg_waiters
   * is called.
   */
  PG   *_create_lock_pg(
    OSDMapRef createmap,
    spg_t pgid,
    bool hold_map_lock,
    bool backfill,
    int role,
    vector<int>& up, int up_primary,
    vector<int>& acting, int acting_primary,
    pg_history_t history,
    pg_interval_map_t& pi,
    ObjectStore::Transaction& t);
  PG   *_lookup_qlock_pg(spg_t pgid);

  PG* _make_pg(OSDMapRef createmap, spg_t pgid);
  void add_newly_split_pg(PG *pg,
			  PG::RecoveryCtx *rctx);

  void handle_pg_peering_evt(
    spg_t pgid,
    const pg_history_t& orig_history,
    pg_interval_map_t& pi,
    epoch_t epoch,
    PG::CephPeeringEvtRef evt);
  
  void load_pgs();
  void build_past_intervals_parallel();

  /// project pg history from from to now
  bool project_pg_history(
    spg_t pgid, pg_history_t& h, epoch_t from,
    const vector<int>& lastup,
    int lastupprimary,
    const vector<int>& lastacting,
    int lastactingprimary
    ); ///< @return false if there was a map gap between from and now

  void wake_pg_waiters(spg_t pgid) {
    assert(osd_lock.is_locked());
    // Need write lock on pg_map_lock
    set<Session*> concerned_sessions;
    get_sessions_possibly_interested_in_pg(pgid, &concerned_sessions);

    for (set<Session*>::iterator i = concerned_sessions.begin();
	 i != concerned_sessions.end();
	 ++i) {
      {
	Mutex::Locker l((*i)->session_dispatch_lock);
	session_notify_pg_create(*i, osdmap, pgid);
	dispatch_session_waiting(*i, osdmap);
      }
      (*i)->put();
    }
  }


  epoch_t last_pg_create_epoch;

  void handle_pg_create(OpRequestRef op);

  void split_pgs(
    PG *parent,
    const set<spg_t> &childpgids, set<boost::intrusive_ptr<PG> > *out_pgs,
    OSDMapRef curmap,
    OSDMapRef nextmap,
    PG::RecoveryCtx *rctx);

  // == monitor interaction ==
  Mutex mon_report_lock;
  utime_t last_mon_report;
  utime_t last_pg_stats_sent;

  /* if our monitor dies, we want to notice it and reconnect.
   *  So we keep track of when it last acked our stat updates,
   *  and if too much time passes (and we've been sending
   *  more updates) then we can call it dead and reconnect
   *  elsewhere.
   */
  utime_t last_pg_stats_ack;
  float stats_ack_timeout;
  set<uint64_t> outstanding_pg_stats; // how many stat updates haven't been acked yet

  // -- boot --
  void start_boot();
  void _got_mon_epochs(epoch_t oldest, epoch_t newest);
  void _preboot(epoch_t oldest, epoch_t newest);
  void _send_boot();
  void _collect_metadata(map<string,string> *pmeta);

  void start_waiting_for_healthy();
  bool _is_healthy();
  
  friend struct C_OSD_GetVersion;

  // -- alive --
  epoch_t up_thru_wanted;

  void queue_want_up_thru(epoch_t want);
  void send_alive();

  // -- full map requests --
  epoch_t requested_full_first, requested_full_last;

  void request_full_map(epoch_t first, epoch_t last);
  void rerequest_full_maps() {
    epoch_t first = requested_full_first;
    epoch_t last = requested_full_last;
    requested_full_first = 0;
    requested_full_last = 0;
    request_full_map(first, last);
  }
  void got_full_map(epoch_t e);

  // -- failures --
  map<int,utime_t> failure_queue;
  map<int,pair<utime_t,entity_inst_t> > failure_pending;

  void requeue_failures();
  void send_failures();
  void send_still_alive(epoch_t epoch, const entity_inst_t &i);

  // -- pg stats --
  Mutex pg_stat_queue_lock;
  Cond pg_stat_queue_cond;
  xlist<PG*> pg_stat_queue;
  bool osd_stat_updated;
  uint64_t pg_stat_tid, pg_stat_tid_flushed;

  void send_pg_stats(const utime_t &now);
  void handle_pg_stats_ack(class MPGStatsAck *ack);
  void flush_pg_stats();

  void pg_stat_queue_enqueue(PG *pg) {
    pg_stat_queue_lock.Lock();
    if (pg->is_primary() && !pg->stat_queue_item.is_on_list()) {
      pg->get("pg_stat_queue");
      pg_stat_queue.push_back(&pg->stat_queue_item);
    }
    osd_stat_updated = true;
    pg_stat_queue_lock.Unlock();
  }
  void pg_stat_queue_dequeue(PG *pg) {
    pg_stat_queue_lock.Lock();
    if (pg->stat_queue_item.remove_myself())
      pg->put("pg_stat_queue");
    pg_stat_queue_lock.Unlock();
  }
  void clear_pg_stat_queue() {
    pg_stat_queue_lock.Lock();
    while (!pg_stat_queue.empty()) {
      PG *pg = pg_stat_queue.front();
      pg_stat_queue.pop_front();
      pg->put("pg_stat_queue");
    }
    pg_stat_queue_lock.Unlock();
  }

  ceph_tid_t get_tid() {
    return service.get_tid();
  }

  // -- generic pg peering --
  PG::RecoveryCtx create_context();
  void dispatch_context(PG::RecoveryCtx &ctx, PG *pg, OSDMapRef curmap,
                        ThreadPool::TPHandle *handle = NULL);
  void dispatch_context_transaction(PG::RecoveryCtx &ctx, PG *pg,
                                    ThreadPool::TPHandle *handle = NULL);
  void do_notifies(map<int,
		       vector<pair<pg_notify_t, pg_interval_map_t> > >&
		       notify_list,
		   OSDMapRef map);
  void do_queries(map<int, map<spg_t,pg_query_t> >& query_map,
		  OSDMapRef map);
  void do_infos(map<int,
		    vector<pair<pg_notify_t, pg_interval_map_t> > >& info_map,
		OSDMapRef map);

  bool require_mon_peer(Message *m);
  bool require_osd_peer(Message *m);
  /***
   * Verifies that we were alive in the given epoch, and that
   * still are.
   */
  bool require_self_aliveness(Message *m, epoch_t alive_since);
  /**
   * Verifies that the OSD who sent the given op has the same
   * address as in the given map.
   * @pre op was sent by an OSD using the cluster messenger
   */
  bool require_same_peer_instance(Message *m, OSDMapRef& map,
				  bool is_fast_dispatch);

  bool require_same_or_newer_map(OpRequestRef& op, epoch_t e,
				 bool is_fast_dispatch);

  void handle_pg_query(OpRequestRef op);
  void handle_pg_notify(OpRequestRef op);
  void handle_pg_log(OpRequestRef op);
  void handle_pg_info(OpRequestRef op);
  void handle_pg_trim(OpRequestRef op);

  void handle_pg_backfill_reserve(OpRequestRef op);
  void handle_pg_recovery_reserve(OpRequestRef op);

  void handle_pg_remove(OpRequestRef op);
  void _remove_pg(PG *pg);

  // -- commands --
  struct Command {
    vector<string> cmd;
    ceph_tid_t tid;
    bufferlist indata;
    ConnectionRef con;

    Command(vector<string>& c, ceph_tid_t t, bufferlist& bl, Connection *co)
      : cmd(c), tid(t), indata(bl), con(co) {}
  };
  list<Command*> command_queue;
  struct CommandWQ : public ThreadPool::WorkQueue<Command> {
    OSD *osd;
    CommandWQ(OSD *o, time_t ti, time_t si, ThreadPool *tp)
      : ThreadPool::WorkQueue<Command>("OSD::CommandWQ", ti, si, tp), osd(o) {}

    bool _empty() override {
      return osd->command_queue.empty();
    }
    bool _enqueue(Command *c) override {
      osd->command_queue.push_back(c);
      return true;
    }
    void _dequeue(Command *pg) override {
      ceph_abort();
    }
    Command *_dequeue() override {
      if (osd->command_queue.empty())
	return NULL;
      Command *c = osd->command_queue.front();
      osd->command_queue.pop_front();
      return c;
    }
    void _process(Command *c, ThreadPool::TPHandle &) override {
      osd->osd_lock.Lock();
      if (osd->is_stopping()) {
	osd->osd_lock.Unlock();
	delete c;
	return;
      }
      osd->do_command(c->con.get(), c->tid, c->cmd, c->indata);
      osd->osd_lock.Unlock();
      delete c;
    }
    void _clear() override {
      while (!osd->command_queue.empty()) {
	Command *c = osd->command_queue.front();
	osd->command_queue.pop_front();
	delete c;
      }
    }
  } command_wq;

  void handle_command(class MMonCommand *m);
  void handle_command(class MCommand *m);
  void do_command(Connection *con, ceph_tid_t tid, vector<string>& cmd, bufferlist& data);

  // -- pg recovery --
  void do_recovery(PG *pg, epoch_t epoch_queued, uint64_t pushes_reserved,
		   ThreadPool::TPHandle &handle);

  Mutex replay_queue_lock;
  list< pair<spg_t, utime_t > > replay_queue;
  
  void check_replay_queue();

  // -- scrubbing --
  void sched_scrub();
  bool scrub_random_backoff();
  bool scrub_load_below_threshold();
  bool scrub_time_permit(utime_t now);

  // -- removing --
  struct RemoveWQ :
    public ThreadPool::WorkQueueVal<pair<PGRef, DeletingStateRef> > {
    ObjectStore *&store;
    list<pair<PGRef, DeletingStateRef> > remove_queue;
    RemoveWQ(ObjectStore *&o, time_t ti, time_t si, ThreadPool *tp)
      : ThreadPool::WorkQueueVal<pair<PGRef, DeletingStateRef> >(
	"OSD::RemoveWQ", ti, si, tp),
	store(o) {}

    bool _empty() override {
      return remove_queue.empty();
    }
    void _enqueue(pair<PGRef, DeletingStateRef> item) override {
      remove_queue.push_back(item);
    }
    void _enqueue_front(pair<PGRef, DeletingStateRef> item) override {
      remove_queue.push_front(item);
    }
    bool _dequeue(pair<PGRef, DeletingStateRef> item) {
      ceph_abort();
    }
    pair<PGRef, DeletingStateRef> _dequeue() override {
      assert(!remove_queue.empty());
      pair<PGRef, DeletingStateRef> item = remove_queue.front();
      remove_queue.pop_front();
      return item;
    }
    void _process(pair<PGRef, DeletingStateRef>,
		  ThreadPool::TPHandle &) override;
    void _clear() override {
      remove_queue.clear();
    }
  } remove_wq;

 private:
  bool ms_can_fast_dispatch_any() const { return true; }
  bool ms_can_fast_dispatch(Message *m) const {
    switch (m->get_type()) {
    case CEPH_MSG_OSD_OP:
    case MSG_OSD_SUBOP:
    case MSG_OSD_REPOP:
    case MSG_OSD_SUBOPREPLY:
    case MSG_OSD_REPOPREPLY:
    case MSG_OSD_PG_PUSH:
    case MSG_OSD_PG_PULL:
    case MSG_OSD_PG_PUSH_REPLY:
    case MSG_OSD_PG_SCAN:
    case MSG_OSD_PG_BACKFILL:
    case MSG_OSD_EC_WRITE:
    case MSG_OSD_EC_WRITE_REPLY:
    case MSG_OSD_EC_READ:
    case MSG_OSD_EC_READ_REPLY:
    case MSG_OSD_REP_SCRUB:
    case MSG_OSD_PG_UPDATE_LOG_MISSING:
    case MSG_OSD_PG_UPDATE_LOG_MISSING_REPLY:
      return true;
    default:
      return false;
    }
  }
  void ms_fast_dispatch(Message *m);
  void ms_fast_preprocess(Message *m);
  bool ms_dispatch(Message *m);
  bool ms_get_authorizer(int dest_type, AuthAuthorizer **authorizer, bool force_new);
  bool ms_verify_authorizer(Connection *con, int peer_type,
			    int protocol, bufferlist& authorizer, bufferlist& authorizer_reply,
			    bool& isvalid, CryptoKey& session_key);
  void ms_handle_connect(Connection *con);
  void ms_handle_fast_connect(Connection *con);
  void ms_handle_fast_accept(Connection *con);
  bool ms_handle_reset(Connection *con);
  void ms_handle_remote_reset(Connection *con) {}
  bool ms_handle_refused(Connection *con);

  io_queue get_io_queue() const {
    if (cct->_conf->osd_op_queue == "debug_random") {
      srand(time(NULL));
      return (rand() % 2 < 1) ? prioritized : weightedpriority;
    } else if (cct->_conf->osd_op_queue == "wpq") {
      return weightedpriority;
    } else {
      return prioritized;
    }
  }

  unsigned int get_io_prio_cut() const {
    if (cct->_conf->osd_op_queue_cut_off == "debug_random") {
      srand(time(NULL));
      return (rand() % 2 < 1) ? CEPH_MSG_PRIO_HIGH : CEPH_MSG_PRIO_LOW;
    } else if (cct->_conf->osd_op_queue_cut_off == "low") {
      return CEPH_MSG_PRIO_LOW;
    } else {
      return CEPH_MSG_PRIO_HIGH;
    }
  }

 public:
  /* internal and external can point to the same messenger, they will still
   * be cleaned up properly*/
  OSD(CephContext *cct_,
      ObjectStore *store_,
      int id,
      Messenger *internal,
      Messenger *external,
      Messenger *hb_client,
      Messenger *hb_front_server,
      Messenger *hb_back_server,
      Messenger *osdc_messenger,
      MonClient *mc, const std::string &dev, const std::string &jdev);
  ~OSD();

  // static bits
  static int mkfs(CephContext *cct, ObjectStore *store,
		  const string& dev,
		  uuid_d fsid, int whoami);
  /* remove any non-user xattrs from a map of them */
  void filter_xattrs(map<string, bufferptr>& attrs) {
    for (map<string, bufferptr>::iterator iter = attrs.begin();
	 iter != attrs.end();
	 ) {
      if (('_' != iter->first.at(0)) || (iter->first.size() == 1))
	attrs.erase(iter++);
      else ++iter;
    }
  }

private:
  int update_crush_location();

  static int write_meta(ObjectStore *store,
			uuid_d& cluster_fsid, uuid_d& osd_fsid, int whoami);

  void handle_pg_scrub(struct MOSDScrub *m, PG* pg);
  void handle_scrub(struct MOSDScrub *m);
  void handle_osd_ping(class MOSDPing *m);
  void handle_op(OpRequestRef& op, OSDMapRef& osdmap);

  template <typename T, int MSGTYPE>
  void handle_replica_op(OpRequestRef& op, OSDMapRef& osdmap);

  int init_op_flags(OpRequestRef& op);

public:
  static int peek_meta(ObjectStore *store, string& magic,
		       uuid_d& cluster_fsid, uuid_d& osd_fsid, int& whoami);
  

  // startup/shutdown
  int pre_init();
  int init();
  void final_init();

  int enable_disable_fuse(bool stop);

  void suicide(int exitcode);
  int shutdown();

  void handle_signal(int signum);

  /// check if we can throw out op from a disconnected client
  static bool op_is_discardable(MOSDOp *m);

public:
  OSDService service;
  friend class OSDService;
};

//compatibility of the executable
extern const CompatSet::Feature ceph_osd_feature_compat[];
extern const CompatSet::Feature ceph_osd_feature_ro_compat[];
extern const CompatSet::Feature ceph_osd_feature_incompat[];

#endif<|MERGE_RESOLUTION|>--- conflicted
+++ resolved
@@ -213,12 +213,7 @@
 class Objecter;
 
 class Watch;
-<<<<<<< HEAD
-class ReplicatedPG;
-=======
-class Notification;
 class PrimaryLogPG;
->>>>>>> 26ab33ae
 
 class AuthAuthorizeHandlerRegistry;
 
