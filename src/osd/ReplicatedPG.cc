// -*- mode:C++; tab-width:8; c-basic-offset:2; indent-tabs-mode:t -*- 
/*
 * Ceph - scalable distributed file system
 *
 * Copyright (C) 2004-2006 Sage Weil <sage@newdream.net>
 *
 * This is free software; you can redistribute it and/or
 * modify it under the terms of the GNU Lesser General Public
 * License version 2.1, as published by the Free Software 
 * Foundation.  See file COPYING.
 * 
 */


#include "ReplicatedPG.h"
#include "OSD.h"
#include "PGLS.h"

#include "common/arch.h"
#include "common/Logger.h"

#include "messages/MOSDOp.h"
#include "messages/MOSDOpReply.h"
#include "messages/MOSDSubOp.h"
#include "messages/MOSDSubOpReply.h"

#include "messages/MOSDPGNotify.h"
#include "messages/MOSDPGInfo.h"
#include "messages/MOSDPGRemove.h"
#include "messages/MOSDPGTrim.h"

#include "messages/MOSDPing.h"

#include "config.h"

#define DOUT_SUBSYS osd
#define DOUT_PREFIX_ARGS this, osd->whoami, osd->osdmap
#undef dout_prefix
#define dout_prefix _prefix(this, osd->whoami, osd->osdmap)
static ostream& _prefix(PG *pg, int whoami, OSDMap *osdmap) {
  return *_dout << dbeginl << "osd" << whoami
		<< " " << (osdmap ? osdmap->get_epoch():0) << " " << *pg << " ";
}


#include <sstream>

#include <errno.h>

static const int LOAD_LATENCY    = 1;
static const int LOAD_QUEUE_SIZE = 2;
static const int LOAD_HYBRID     = 3;


// =======================
// pg changes

bool ReplicatedPG::same_for_read_since(epoch_t e)
{
  return (e >= info.history.same_primary_since);
}

bool ReplicatedPG::same_for_modify_since(epoch_t e)
{
  return (e >= info.history.same_primary_since);
}

bool ReplicatedPG::same_for_rep_modify_since(epoch_t e)
{
  // check osd map: same set, or primary+acker?
  return e >= info.history.same_primary_since;
}

// ====================
// missing objects

bool ReplicatedPG::is_missing_object(const sobject_t& soid)
{
  return missing.missing.count(soid);
}

void ReplicatedPG::wait_for_missing_object(const sobject_t& soid, Message *m)
{
  assert(is_missing_object(soid));

  // we don't have it (yet).
  eversion_t v = missing.missing[soid].need;
  if (pulling.count(soid)) {
    dout(7) << "missing "
	    << soid 
	    << " v " << v
	    << ", already pulling"
	    << dendl;
  } else {
    dout(7) << "missing " 
	    << soid 
	    << " v " << v
	    << ", pulling"
	    << dendl;
    pull(soid);
  }
  waiting_for_missing_object[soid].push_back(m);
}

bool ReplicatedPG::is_degraded_object(const sobject_t& soid)
{
  if (missing.missing.count(soid))
    return true;
  for (unsigned i = 1; i < acting.size(); i++) {
    int peer = acting[i];
    if (peer_missing.count(peer) &&
	peer_missing[peer].missing.count(soid))
      return true;
  }
  return false;
}

void ReplicatedPG::wait_for_degraded_object(const sobject_t& soid, Message *m)
{
  assert(is_degraded_object(soid));

  // we don't have it (yet).
  if (pushing.count(soid)) {
    dout(7) << "degraded "
	    << soid 
	    << ", already pushing"
	    << dendl;
  } else {
    dout(7) << "degraded " 
	    << soid 
	    << ", pushing"
	    << dendl;
    recover_object_replicas(soid);
  }
  waiting_for_degraded_object[soid].push_back(m);
}


// ==========================================================
void ReplicatedPG::do_pg_op(MOSDOp *op)
{
  dout(10) << "do_pg_op " << *op << dendl;

  bufferlist outdata;
  int result = 0;

  snapid_t snapid = op->get_snapid();

  for (vector<OSDOp>::iterator p = op->ops.begin(); p != op->ops.end(); p++) {
    switch (p->op.op) {
    case CEPH_OSD_OP_PGLS:
      if (op->get_pg() != info.pgid) {
        dout(10) << " pgls pg=" << op->get_pg() << " != " << info.pgid << dendl;
	result = 0; // hmm?
      } else {
        dout(10) << " pgls pg=" << op->get_pg() << dendl;
	// read into a buffer
        PGLSResponse response;
        response.handle = (collection_list_handle_t)(uint64_t)(p->op.pgls.cookie);
        vector<sobject_t> sentries;
	result = osd->store->collection_list_partial(coll_t::build_pg_coll(info.pgid), snapid,
						     sentries, p->op.pgls.count,
	                                             &response.handle);
	if (result == 0) {
          vector<sobject_t>::iterator iter;
          for (iter = sentries.begin(); iter != sentries.end(); ++iter) {
	    // skip snapdir objects
	    if (iter->snap == CEPH_SNAPDIR)
	      continue;

	    if (snapid != CEPH_NOSNAP) {
	      // skip items not defined for this snapshot
	      if (iter->snap == CEPH_NOSNAP) {
		bufferlist bl;
		osd->store->getattr(coll_t::build_pg_coll(info.pgid), *iter, SS_ATTR, bl);
		SnapSet snapset(bl);
		if (snapid <= snapset.seq)
		  continue;
	      } else {
		bufferlist bl;
		osd->store->getattr(coll_t::build_pg_coll(info.pgid), *iter, OI_ATTR, bl);
		object_info_t oi(bl);
		bool exists = false;
		for (vector<snapid_t>::iterator i = oi.snaps.begin(); i != oi.snaps.end(); ++i)
		  if (*i == snapid) {
		    exists = true;
		    break;
		  }
		dout(10) << *iter << " has " << oi.snaps << " .. exists=" << exists << dendl;
		if (!exists)
		  continue;
	      }
	    }
            response.entries.push_back(iter->oid);
          }
	  ::encode(response, outdata);
        }
	dout(10) << " pgls result=" << result << " outdata.length()=" << outdata.length() << dendl;
      }
      break;

    default:
      result = -EINVAL;
      break;
    }
  }

  // reply
  MOSDOpReply *reply = new MOSDOpReply(op, 0, osd->osdmap->get_epoch(),
				       CEPH_OSD_FLAG_ACK | CEPH_OSD_FLAG_ONDISK); 
  reply->set_data(outdata);
  reply->set_result(result);
  osd->client_messenger->send_message(reply, op->get_connection());
  op->put();
}

void ReplicatedPG::calc_trim_to()
{
  if (!is_degraded() &&
      (is_clean() ||
       log.head.version - log.tail.version > info.stats.num_objects)) {
    if (min_last_complete_ondisk != eversion_t() &&
	min_last_complete_ondisk != pg_trim_to) {
      dout(10) << "calc_trim_to " << pg_trim_to << " -> " << min_last_complete_ondisk << dendl;
      pg_trim_to = min_last_complete_ondisk;
      assert(pg_trim_to <= log.head);
    }
  } else
    pg_trim_to = eversion_t();
}

/** do_op - do an op
 * pg lock will be held (if multithreaded)
 * osd_lock NOT held.
 */
void ReplicatedPG::do_op(MOSDOp *op) 
{
  if ((op->get_rmw_flags() & CEPH_OSD_FLAG_PGOP))
    return do_pg_op(op);

  dout(10) << "do_op " << *op << dendl;

  entity_inst_t client = op->get_source_inst();

  ObjectContext *obc;
  bool can_create = op->may_write();
  int r = find_object_context(op->get_oid(), op->get_snapid(), &obc, can_create);
  if (r) {
    assert(r != -EAGAIN); /* if we're doing an op, it's a write --
			     don't write to snaps! */
    osd->reply_op_error(op, r);
    return;
  }    
  
  bool ok;
  dout(10) << "do_op mode is " << mode << dendl;
  assert(!mode.wake);   // we should never have woken waiters here.
  if (op->may_read() && op->may_write())
    ok = mode.try_rmw(client);
  else if (op->may_write())
    ok = mode.try_write(client);
  else if (op->may_read())
    ok = mode.try_read(client);
  else
    assert(0);
  if (!ok) {
    dout(10) << "do_op waiting on mode " << mode << dendl;
    mode.waiting.push_back(op);
    return;
  }

  if (!op->may_write() && !obc->obs.exists) {
    osd->reply_op_error(op, -ENOENT);
    put_object_context(obc);
    return;
  }

  dout(10) << "do_op mode now " << mode << dendl;

  const sobject_t& soid = obc->obs.oi.soid;
  OpContext *ctx = new OpContext(op, op->get_reqid(), op->ops,
				 &obc->obs, this);
  bool noop = false;

  if (op->may_write()) {
    // snap
    if (pool->info.is_pool_snaps_mode()) {
      // use pool's snapc
      ctx->snapc = pool->snapc;
    } else {
      // client specified snapc
      ctx->snapc.seq = op->get_snap_seq();
      ctx->snapc.snaps = op->get_snaps();
    }
    if ((op->get_flags() & CEPH_OSD_FLAG_ORDERSNAP) &&
	ctx->snapc.seq < obc->obs.ssc->snapset.seq) {
      dout(10) << " ORDERSNAP flag set and snapc seq " << ctx->snapc.seq
	       << " < snapset seq " << obc->obs.ssc->snapset.seq
	       << " on " << soid << dendl;
      delete ctx;
      put_object_context(obc);
      osd->reply_op_error(op, -EOLDSNAPC);
      return;
    }

    eversion_t oldv = log.get_request_version(ctx->reqid);
    if (oldv != eversion_t()) {
      dout(3) << "do_op dup " << ctx->reqid << " was " << oldv << dendl;
      delete ctx;
      put_object_context(obc);
      if (oldv <= last_update_ondisk) {
	osd->reply_op_error(op, 0);
      } else {
	dout(10) << " waiting for " << oldv << " to commit" << dendl;
	waiting_for_ondisk[oldv].push_back(op);
      }
      return;
    }

    // version
    ctx->at_version = log.head;
    if (!noop) {
      ctx->at_version.epoch = osd->osdmap->get_epoch();
      ctx->at_version.version++;
      assert(ctx->at_version > info.last_update);
      assert(ctx->at_version > log.head);
    }

    ctx->mtime = op->get_mtime();
    
    dout(10) << "do_op " << soid << " " << ctx->ops
	     << " ov " << obc->obs.oi.version << " av " << ctx->at_version 
	     << " snapc " << ctx->snapc
	     << " snapset " << obc->obs.ssc->snapset
	     << dendl;  
  } else {
    dout(10) << "do_op " << soid << " " << ctx->ops
	     << " ov " << obc->obs.oi.version
	     << dendl;  
  }

  // note my stats
  utime_t now = g_clock.now();

  // note some basic context for op replication that prepare_transaction may clobber
  eversion_t old_last_update = log.head;
  bool old_exists = obc->obs.exists;
  uint64_t old_size = obc->obs.oi.size;
  eversion_t old_version = obc->obs.oi.version;

  // we are acker.
  if (!noop) {

    if (op->may_read()) {
      dout(10) << " taking ondisk_read_lock" << dendl;
      obc->ondisk_read_lock();
    }
    int result = prepare_transaction(ctx);
    if (op->may_read()) {
      dout(10) << " dropping ondisk_read_lock" << dendl;
      obc->ondisk_read_unlock();
    }

    if (result == -EAGAIN) // must have referenced non-existent class
      return;

    // prepare the reply
    ctx->reply = new MOSDOpReply(op, 0, osd->osdmap->get_epoch(), 0); 
    ctx->reply->set_data(ctx->outdata);
    ctx->reply->get_header().data_off = ctx->data_off;
    ctx->reply->set_result(result);

    // read or error?
    if (ctx->op_t.empty() || result < 0) {
      log_op_stats(ctx);

      MOSDOpReply *reply = ctx->reply;
      ctx->reply = NULL;
      reply->add_flags(CEPH_OSD_FLAG_ACK | CEPH_OSD_FLAG_ONDISK);
      osd->client_messenger->send_message(reply, op->get_connection());
      op->put();
      delete ctx;
      put_object_context(obc);
      return;
    }

    assert(op->may_write());

    // set version in op, for benefit of client and our eventual reply.  if !noop!
    op->set_version(ctx->at_version);

    // trim log?
    calc_trim_to();

    log_op(ctx->log, pg_trim_to, ctx->local_t);
  }
  
  // continuing on to write path, make sure object context is registered
  register_object_context(obc);

  // issue replica writes
  tid_t rep_tid = osd->get_tid();
  RepGather *repop = new_repop(ctx, obc, noop, rep_tid);
  // note: repop now owns ctx AND ctx->op

  issue_repop(repop, now, old_last_update, old_exists, old_size, old_version);

  eval_repop(repop);
  repop->put();

  // drop my obc reference.
  put_object_context(obc);
}


void ReplicatedPG::log_op_stats(OpContext *ctx)
{
  osd->logger->inc(l_osd_op);

  if (ctx->op_t.empty()) {
    osd->logger->inc(l_osd_c_rd);
    osd->logger->inc(l_osd_c_rdb, ctx->outdata.length());

    utime_t now = g_clock.now();
    utime_t diff = now;
    diff -= ctx->op->get_recv_stamp();
    //dout(20) <<  "do_op " << ctx->reqid << " total op latency " << diff << dendl;
    Mutex::Locker lock(osd->peer_stat_lock);
    osd->stat_rd_ops_in_queue--;
    osd->read_latency_calc.add(diff);
	
    /*
    if (is_primary() &&
	g_conf.osd_balance_reads)
      stat_object_temp_rd[soid].hit(now, osd->decayrate);  // hit temp.
    */
  } else {
    osd->logger->inc(l_osd_c_wr);
    osd->logger->inc(l_osd_c_wrb, ctx->bytes_written);
  }
}


void ReplicatedPG::do_sub_op(MOSDSubOp *op)
{
  dout(15) << "do_sub_op " << *op << dendl;

  osd->logger->inc(l_osd_subop);

  if (op->ops.size() >= 1) {
    OSDOp& first = op->ops[0];
    switch (first.op.op) {
      // rep stuff
    case CEPH_OSD_OP_PULL:
      sub_op_pull(op);
      return;
    case CEPH_OSD_OP_PUSH:
      sub_op_push(op);
      return;
    case CEPH_OSD_OP_SCRUB:
      sub_op_scrub(op);
      return;
    }
  }

  sub_op_modify(op);
}

void ReplicatedPG::do_sub_op_reply(MOSDSubOpReply *r)
{
  if (r->ops.size() >= 1) {
    OSDOp& first = r->ops[0];
    if (first.op.op == CEPH_OSD_OP_PUSH) {
      // continue peer recovery
      sub_op_push_reply(r);
      return;
    }
    if (first.op.op == CEPH_OSD_OP_SCRUB) {
      sub_op_scrub_reply(r);
      return;
    }
  }

  sub_op_modify_reply(r);
}


bool ReplicatedPG::snap_trimmer()
{
  lock();
  dout(10) << "snap_trimmer start, purged_snaps " << info.purged_snaps << dendl;

  while (snap_trimq.size() &&
	 is_primary() &&
	 is_active()) {

    snapid_t sn = snap_trimq.start();
    coll_t c = coll_t::build_snap_pg_coll(info.pgid, sn);
    vector<sobject_t> ls;
    osd->store->collection_list(c, ls);

    dout(10) << "snap_trimmer collection " << c << " has " << ls.size() << " items" << dendl;

    for (vector<sobject_t>::iterator p = ls.begin(); p != ls.end(); p++) {
      const sobject_t& coid = *p;

      entity_inst_t nobody;
      if (!mode.try_write(nobody)) {
	dout(10) << " can't write, waiting" << dendl;
	Cond cond;
	mode.waiting_cond.push_back(&cond);
	while (!mode.try_write(nobody))
	  cond.Wait(_lock);
	dout(10) << " done waiting" << dendl;
	if (!is_primary() || !is_active())
	  break;
      }

      // load clone info
      bufferlist bl;
      osd->store->getattr(coll_t::build_pg_coll(info.pgid), coid, OI_ATTR, bl);
      object_info_t coi(bl);

      // get snap set context
      SnapSetContext *ssc = get_snapset_context(coid.oid, false);
      assert(ssc);
      SnapSet& snapset = ssc->snapset;
      vector<snapid_t>& snaps = coi.snaps;

      dout(10) << coid << " snaps " << snaps << " old snapset " << snapset << dendl;
      assert(snapset.seq);

      // set up repop
      ObjectContext *obc;
      int r = find_object_context(coid.oid, sn, &obc, false);
      assert(r == 0);
      register_object_context(obc);

      vector<OSDOp> ops;
      tid_t rep_tid = osd->get_tid();
      osd_reqid_t reqid(osd->cluster_messenger->get_myname(), 0, rep_tid);
      OpContext *ctx = new OpContext(NULL, reqid, ops, &obc->obs, this);
      ctx->mtime = g_clock.now();

      ctx->at_version.epoch = osd->osdmap->get_epoch();
      ctx->at_version.version = log.head.version + 1;

      eversion_t old_last_update = log.head;
      bool old_exists = obc->obs.exists;
      uint64_t old_size = obc->obs.oi.size;
      eversion_t old_version = obc->obs.oi.version;

      RepGather *repop = new_repop(ctx, obc, false, rep_tid);

      ObjectStore::Transaction *t = &ctx->op_t;
    
      // trim clone's snaps
      vector<snapid_t> newsnaps;
      for (unsigned i=0; i<snaps.size(); i++)
	if (!pool->info.is_removed_snap(snaps[i]))
	  newsnaps.push_back(snaps[i]);

      if (newsnaps.empty()) {
	// remove clone
	dout(10) << coid << " snaps " << snaps << " -> " << newsnaps << " ... deleting" << dendl;
	t->remove(coll_t::build_pg_coll(info.pgid), coid);
	t->collection_remove(coll_t::build_snap_pg_coll(info.pgid, snaps[0]), coid);
	if (snaps.size() > 1)
	  t->collection_remove(coll_t::build_snap_pg_coll(info.pgid, snaps[snaps.size()-1]), coid);

	// ...from snapset
	snapid_t last = coid.snap;
	vector<snapid_t>::iterator p;
	for (p = snapset.clones.begin(); p != snapset.clones.end(); p++)
	  if (*p == last)
	    break;
	if (p != snapset.clones.begin()) {
	  // not the oldest... merge overlap into next older clone
	  vector<snapid_t>::iterator n = p - 1;
	  interval_set<uint64_t> keep;
	  keep.union_of(snapset.clone_overlap[*n], snapset.clone_overlap[*p]);
	  add_interval_usage(keep, info.stats);  // not deallocated
 	  snapset.clone_overlap[*n].intersection_of(snapset.clone_overlap[*p]);
	} else {
	  add_interval_usage(snapset.clone_overlap[last], info.stats);  // not deallocated
	}
	info.stats.num_objects--;
	info.stats.num_object_clones--;
	info.stats.num_bytes -= snapset.clone_size[last];
	info.stats.num_kb -= SHIFT_ROUND_UP(snapset.clone_size[last], 10);
	snapset.clones.erase(p);
	snapset.clone_overlap.erase(last);
	snapset.clone_size.erase(last);
	
	ctx->log.push_back(Log::Entry(Log::Entry::DELETE, coid, ctx->at_version, ctx->obs->oi.version,
				      osd_reqid_t(), ctx->mtime));
	ctx->at_version.version++;
      } else {
	// save adjusted snaps for this object
	dout(10) << coid << " snaps " << snaps << " -> " << newsnaps << dendl;
	coi.snaps.swap(newsnaps);
	bl.clear();
	::encode(coi, bl);
	t->setattr(coll_t::build_pg_coll(info.pgid), coid, OI_ATTR, bl);

	if (snaps[0] != newsnaps[0]) {
	  t->collection_remove(coll_t::build_snap_pg_coll(info.pgid, snaps[0]), coid);
	  t->collection_add(coll_t::build_snap_pg_coll(info.pgid, newsnaps[0]), coll_t::build_pg_coll(info.pgid), coid);
	}
	if (snaps.size() > 1 && snaps[snaps.size()-1] != newsnaps[newsnaps.size()-1]) {
	  t->collection_remove(coll_t::build_snap_pg_coll(info.pgid, snaps[snaps.size()-1]), coid);
	  if (newsnaps.size() > 1)
	    t->collection_add(coll_t::build_snap_pg_coll(info.pgid, newsnaps[newsnaps.size()-1]), coll_t::build_pg_coll(info.pgid), coid);
	}	      

	ctx->log.push_back(Log::Entry(Log::Entry::MODIFY, coid, ctx->at_version, ctx->obs->oi.version,
				      osd_reqid_t(), ctx->mtime));
	ctx->at_version.version++;
      }

      // save head snapset
      dout(10) << coid << " new snapset " << snapset << dendl;

      sobject_t snapoid(coid.oid, snapset.head_exists ? CEPH_NOSNAP:CEPH_SNAPDIR);
      ctx->snapset_obc = get_object_context(snapoid, false);
      register_object_context(ctx->snapset_obc);
      if (snapset.clones.empty() && !snapset.head_exists) {
	dout(10) << coid << " removing " << snapoid << dendl;
	ctx->log.push_back(Log::Entry(Log::Entry::DELETE, snapoid, ctx->at_version, 
				      ctx->snapset_obc->obs.oi.version, osd_reqid_t(), ctx->mtime));
	ctx->snapset_obc->obs.exists = false;

	t->remove(coll_t::build_pg_coll(info.pgid), snapoid);
      } else {
	dout(10) << coid << " updating snapset on " << snapoid << dendl;
	ctx->log.push_back(Log::Entry(Log::Entry::MODIFY, snapoid, ctx->at_version, 
				      ctx->snapset_obc->obs.oi.version, osd_reqid_t(), ctx->mtime));

	ctx->snapset_obc->obs.oi.prior_version = ctx->snapset_obc->obs.oi.version;
	ctx->snapset_obc->obs.oi.version = ctx->at_version;

	bl.clear();
	::encode(snapset, bl);
	t->setattr(coll_t::build_pg_coll(info.pgid), snapoid, SS_ATTR, bl);

	bl.clear();
	::encode(ctx->snapset_obc->obs.oi, bl);
	t->setattr(coll_t::build_pg_coll(info.pgid), snapoid, OI_ATTR, bl);
      }

      log_op(ctx->log, eversion_t(), ctx->local_t);

      issue_repop(repop, ctx->mtime, old_last_update, old_exists, old_size, old_version);

      eval_repop(repop);
      repop->put();
      put_object_context(obc);

      //int tr = osd->store->queue_transaction(&osr, t);
      //assert(tr == 0);

      // give other threads a chance at this pg
      unlock();
      lock();
    }

    // adjust pg info
    info.purged_snaps.insert(sn);
    snap_trimq.erase(sn);
    dout(10) << "purged_snaps now " << info.purged_snaps << ", snap_trimq now " << snap_trimq << dendl;
 
    // remove snap collection
    ObjectStore::Transaction *t = new ObjectStore::Transaction;
    dout(10) << "removing snap " << sn << " collection " << c << dendl;
    snap_collections.erase(sn);
    write_info(*t);
    t->remove_collection(c);
    int tr = osd->store->queue_transaction(&osr, t);
    assert(tr == 0);
 
    // share new PG::Info with replicas
    for (unsigned i=1; i<acting.size(); i++) {
      int peer = acting[i];
      MOSDPGInfo *m = new MOSDPGInfo(osd->osdmap->get_epoch());
      m->pg_info.push_back(info);
      osd->cluster_messenger->
	send_message(m, osd->osdmap->get_cluster_inst(peer));
    }
  }  

  // done
  dout(10) << "snap_trimmer done" << dendl;

  ObjectStore::Transaction *t = new ObjectStore::Transaction;
  write_info(*t);
  int tr = osd->store->queue_transaction(&osr, t);
  assert(tr == 0);
  unlock();
  return true;
}

int ReplicatedPG::do_xattr_cmp_u64(int op, __u64 v1, bufferlist& xattr)
{
  __u64 v2;
  if (xattr.length())
    v2 = atoll(xattr.c_str());
  else
    v2 = 0;

  switch (op) {
  case CEPH_OSD_CMPXATTR_OP_EQ:
    return (v1 == v2);
  case CEPH_OSD_CMPXATTR_OP_NE:
    return (v1 != v2);
  case CEPH_OSD_CMPXATTR_OP_GT:
    return (v1 > v2);
  case CEPH_OSD_CMPXATTR_OP_GTE:
    return (v1 >= v2);
  case CEPH_OSD_CMPXATTR_OP_LT:
    return (v1 < v2);
  case CEPH_OSD_CMPXATTR_OP_LTE:
    return (v1 <= v2);
  default:
    return -EINVAL;
  }
}

int ReplicatedPG::do_xattr_cmp_str(int op, string& v1s, bufferlist& xattr)
{
  const char *v1, *v2;
  v1 = v1s.data();
  if (xattr.length())
    v2 = xattr.c_str();
  else
    v2 = "";

  switch (op) {
  case CEPH_OSD_CMPXATTR_OP_EQ:
    return (strcmp(v1, v2) == 0);
  case CEPH_OSD_CMPXATTR_OP_NE:
    return (strcmp(v1, v2) != 0);
  case CEPH_OSD_CMPXATTR_OP_GT:
    return (strcmp(v1, v2) > 0);
  case CEPH_OSD_CMPXATTR_OP_GTE:
    return (strcmp(v1, v2) >= 0);
  case CEPH_OSD_CMPXATTR_OP_LT:
    return (strcmp(v1, v2) < 0);
  case CEPH_OSD_CMPXATTR_OP_LTE:
    return (strcmp(v1, v2) <= 0);
  default:
    return -EINVAL;
  }
}


// ========================================================================
// low level osd ops

int ReplicatedPG::do_osd_ops(OpContext *ctx, vector<OSDOp>& ops,
			     bufferlist& odata)
{
  int result = 0;
  SnapSetContext *ssc = ctx->obs->ssc;
  object_info_t& oi = ctx->obs->oi;

  const sobject_t& soid = oi.soid;

  ObjectStore::Transaction& t = ctx->op_t;

  dout(10) << "do_osd_op " << soid << " " << ops << dendl;

  for (vector<OSDOp>::iterator p = ops.begin(); p != ops.end(); p++) {
    OSDOp& osd_op = *p;
    ceph_osd_op& op = osd_op.op; 

    dout(10) << "do_osd_op  " << osd_op << dendl;

    // modify?
    bool is_modify;
    string cname, mname;
    bufferlist::iterator bp = osd_op.data.begin();
    switch (op.op) {
    case CEPH_OSD_OP_CALL:
      bp.copy(op.cls.class_len, cname);
      bp.copy(op.cls.method_len, mname);
      is_modify = osd->class_handler->get_method_flags(cname, mname) & CLS_METHOD_WR;
      break;

    default:
      is_modify = (op.op & CEPH_OSD_OP_MODE_WR);
      break;
    }

    // make writeable (i.e., clone if necessary)
    if (is_modify) {
      if (!ctx->snapc.is_valid())
        return -EINVAL;
      make_writeable(ctx);
    }

    // munge ZERO -> TRUNCATE?  (don't munge to DELETE or we risk hosing attributes)
    if (op.op == CEPH_OSD_OP_ZERO &&
	ctx->obs->exists &&
	op.extent.offset + op.extent.length >= oi.size) {
      dout(10) << " munging ZERO " << op.extent.offset << "~" << op.extent.length
	       << " -> TRUNCATE " << op.extent.offset << " (old size is " << oi.size << ")" << dendl;
      op.op = CEPH_OSD_OP_TRUNCATE;
    }

    switch (op.op) {
      
      // --- READS ---

    case CEPH_OSD_OP_READ:
      {
	// read into a buffer
	bufferlist bl;
	int r = osd->store->read(coll_t::build_pg_coll(info.pgid), soid, op.extent.offset, op.extent.length, bl);
	if (odata.length() == 0)
	  ctx->data_off = op.extent.offset;
	odata.claim(bl);
	if (r >= 0) 
	  op.extent.length = r;
	else {
	  result = r;
	  op.extent.length = 0;
	}
	info.stats.num_rd_kb += SHIFT_ROUND_UP(op.extent.length, 10);
	info.stats.num_rd++;
	dout(10) << " read got " << r << " / " << op.extent.length << " bytes from obj " << soid << dendl;

	__u32 seq = oi.truncate_seq;
	// are we beyond truncate_size?
	if ( (seq < op.extent.truncate_seq) &&
	     (op.extent.offset + op.extent.length > op.extent.truncate_size) ) {

	  // truncated portion of the read
	  unsigned from = MAX(op.extent.offset, op.extent.truncate_size);  // also end of data
	  unsigned to = op.extent.offset + op.extent.length;
	  unsigned trim = to-from;

	  op.extent.length = op.extent.length - trim;

	  bufferlist keep;

	  // keep first part of odata; trim at truncation point
	  dout(10) << " obj " << soid << " seq " << seq
	           << ": trimming overlap " << from << "~" << trim << dendl;
	  keep.substr_of(odata, 0, odata.length() - trim);
          odata.claim(keep);
	}
      }
      break;

    case CEPH_OSD_OP_CALL:
      {
	bufferlist indata;
	bp.copy(op.cls.indata_len, indata);
	
	ClassHandler::ClassData *cls;
        ClassVersion version;
        version.set_arch(get_arch());
        result = osd->get_class(cname, version, info.pgid, ctx->op, &cls);
	if (result) {
	  dout(10) << "call class " << cname << " does not exist" << dendl;
          if (result == -EAGAIN)
            return result;
	} else {
	  bufferlist outdata;
	  ClassHandler::ClassMethod *method = cls->get_method(mname.c_str());
	  if (!method) {
	    dout(10) << "call method " << cname << "." << mname << " does not exist" << dendl;
	    result = -EINVAL;
	  } else {
	    dout(10) << "call method " << cname << "." << mname << dendl;
	    result = method->exec((cls_method_context_t)&ctx, indata, outdata);
	    dout(10) << "method called response length=" << outdata.length() << dendl;
	    op.extent.length = outdata.length();
	    odata.claim_append(outdata);
	  }
	}
      }
      break;

    case CEPH_OSD_OP_STAT:
      {
	struct stat st;
	memset(&st, 0, sizeof(st));
	result = osd->store->stat(coll_t::build_pg_coll(info.pgid), soid, &st);
	if (result >= 0) {
	  uint64_t size = st.st_size;
	  ::encode(size, odata);
	  ::encode(oi.mtime, odata);
	}
	info.stats.num_rd++;
      }
      break;

    case CEPH_OSD_OP_GETXATTR:
      {
	string aname;
	bp.copy(op.xattr.name_len, aname);
	string name = "_" + aname;
	int r = osd->store->getattr(coll_t::build_pg_coll(info.pgid), soid, name.c_str(), odata);
	if (r >= 0) {
	  op.xattr.value_len = r;
	  result = 0;
	} else
	  result = r;
	info.stats.num_rd++;
      }
      break;

   case CEPH_OSD_OP_GETXATTRS:
      {
	map<string,bufferptr> attrset;
        result = osd->store->getattrs(coll_t::build_pg_coll(info.pgid), soid, attrset, true);
        map<string, bufferptr>::iterator iter;
        map<string, bufferlist> newattrs;
        for (iter = attrset.begin(); iter != attrset.end(); ++iter) {
           bufferlist bl;
           bl.append(iter->second);
           newattrs[iter->first] = bl;
        }
        
        bufferlist bl;
        ::encode(newattrs, bl);
        odata.claim_append(bl);
      }
      break;
      
    case CEPH_OSD_OP_CMPXATTR:
      {
	string aname;
	bp.copy(op.xattr.name_len, aname);
	string name = "_" + aname;
	name[op.xattr.name_len + 1] = 0;
	
	bufferlist xattr;
	result = osd->store->getattr(coll_t::build_pg_coll(info.pgid), soid, name.c_str(), xattr);
	if (result < 0 && result != -EEXIST && result !=-ENODATA)
	  break;
	
	switch (op.xattr.cmp_mode) {
	case CEPH_OSD_CMPXATTR_MODE_STRING:
	  {
	    string val;
	    bp.copy(op.xattr.value_len, val);
	    val[op.xattr.value_len] = 0;
	    dout(10) << "CEPH_OSD_OP_CMPXATTR name=" << name << " val=" << val
		     << " op=" << (int)op.xattr.cmp_op << " mode=" << (int)op.xattr.cmp_mode << dendl;
	    result = do_xattr_cmp_str(op.xattr.cmp_op, val, xattr);
	  }
	  break;

        case CEPH_OSD_CMPXATTR_MODE_U64:
	  {
	    uint64_t u64val;
	    ::decode(u64val, bp);
	    dout(10) << "CEPH_OSD_OP_CMPXATTR name=" << name << " val=" << u64val
		     << " op=" << (int)op.xattr.cmp_op << " mode=" << (int)op.xattr.cmp_mode << dendl;
	    result = do_xattr_cmp_u64(op.xattr.cmp_op, u64val, xattr);
	  }
	  break;

	default:
	  result = -EINVAL;
	}

	if (!result) {
	  dout(10) << "comparison returned false" << dendl;
	  result = -ECANCELED;
	  break;
	}
	if (result < 0) {
	  dout(10) << "comparison returned " << result << " " << strerror(-result) << dendl;
	  break;
	}

	dout(10) << "comparison returned true" << dendl;
	info.stats.num_rd++;
      }
      break;

      // --- WRITES ---

      // -- object data --

    case CEPH_OSD_OP_WRITE:
      { // write
        __u32 seq = oi.truncate_seq;
        if (seq && (seq > op.extent.truncate_seq) &&
            (op.extent.offset + op.extent.length > oi.size)) {
	  // old write, arrived after trimtrunc
	  op.extent.length = (op.extent.offset > oi.size ? 0 : oi.size - op.extent.offset);
	  dout(10) << " old truncate_seq " << op.extent.truncate_seq << " < current " << seq
		   << ", adjusting write length to " << op.extent.length << dendl;
        }
	if (op.extent.truncate_seq > seq) {
	  // write arrives before trimtrunc
	  dout(10) << " truncate_seq " << op.extent.truncate_seq << " > current " << seq
		   << ", truncating to " << op.extent.truncate_size << dendl;
	  t.truncate(coll_t::build_pg_coll(info.pgid), soid, op.extent.truncate_size);
	  oi.truncate_seq = op.extent.truncate_seq;
	  oi.truncate_size = op.extent.truncate_size;
	}
        if (op.extent.length) {
	  bufferlist nbl;
	  bp.copy(op.extent.length, nbl);
	  t.write(coll_t::build_pg_coll(info.pgid), soid, op.extent.offset, op.extent.length, nbl);
        } else {
          t.touch(coll_t::build_pg_coll(info.pgid), soid);
        }
	if (ssc->snapset.clones.size()) {
	  snapid_t newest = *ssc->snapset.clones.rbegin();
	  interval_set<uint64_t> ch;
	  if (op.extent.length)
	    ch.insert(op.extent.offset, op.extent.length);
	  ch.intersection_of(ssc->snapset.clone_overlap[newest]);
	  ssc->snapset.clone_overlap[newest].subtract(ch);
	  add_interval_usage(ch, info.stats);
	}
	if (op.extent.length && (op.extent.offset + op.extent.length > oi.size)) {
	  uint64_t new_size = op.extent.offset + op.extent.length;
	  info.stats.num_bytes += new_size - oi.size;
	  info.stats.num_kb += SHIFT_ROUND_UP(new_size, 10) - SHIFT_ROUND_UP(oi.size, 10);
	  oi.size = new_size;
	}
	info.stats.num_wr++;
	info.stats.num_wr_kb += SHIFT_ROUND_UP(op.extent.length, 10);
	ssc->snapset.head_exists = true;
      }
      break;
      
    case CEPH_OSD_OP_WRITEFULL:
      { // write full object
	bufferlist nbl;
	bp.copy(op.extent.length, nbl);
	if (ctx->obs->exists)
	  t.truncate(coll_t::build_pg_coll(info.pgid), soid, 0);
	t.write(coll_t::build_pg_coll(info.pgid), soid, op.extent.offset, op.extent.length, nbl);
	if (ssc->snapset.clones.size()) {
	  snapid_t newest = *ssc->snapset.clones.rbegin();
	  ssc->snapset.clone_overlap.erase(newest);
	  oi.size = 0;
	}
	if (op.extent.length != oi.size) {
	  info.stats.num_bytes -= oi.size;
	  info.stats.num_kb -= SHIFT_ROUND_UP(oi.size, 10);
	  info.stats.num_bytes += op.extent.length;
	  info.stats.num_kb += SHIFT_ROUND_UP(op.extent.length, 10);
	  oi.size = op.extent.length;
	}
	info.stats.num_wr++;
	info.stats.num_wr_kb += SHIFT_ROUND_UP(op.extent.length, 10);
	ssc->snapset.head_exists = true;
      }
      break;

    case CEPH_OSD_OP_ROLLBACK :
      _rollback_to(ctx, op);
      break;

    case CEPH_OSD_OP_ZERO:
      { // zero
	assert(op.extent.length);
	if (!ctx->obs->exists)
	  t.touch(coll_t::build_pg_coll(info.pgid), soid);
	t.zero(coll_t::build_pg_coll(info.pgid), soid, op.extent.offset, op.extent.length);
	if (ssc->snapset.clones.size()) {
	  snapid_t newest = *ssc->snapset.clones.rbegin();
	  interval_set<uint64_t> ch;
	  ch.insert(op.extent.offset, op.extent.length);
	  ch.intersection_of(ssc->snapset.clone_overlap[newest]);
	  ssc->snapset.clone_overlap[newest].subtract(ch);
	  add_interval_usage(ch, info.stats);
	}
	info.stats.num_wr++;
	ssc->snapset.head_exists = true;
      }
      break;
    case CEPH_OSD_OP_CREATE:
      { // zero
        int flags = le32_to_cpu(op.flags);
	if (ctx->obs->exists && (flags & CEPH_OSD_OP_FLAG_EXCL))
          result = -EEXIST; /* this is an exclusive create */
        else {
          t.touch(coll_t::build_pg_coll(info.pgid), soid);
          ssc->snapset.head_exists = true;
        }
      }
      break;
      
    case CEPH_OSD_OP_TRIMTRUNC:
      op.extent.offset = op.extent.truncate_size;
      // falling through

    case CEPH_OSD_OP_TRUNCATE:
      { // truncate
	if (!ctx->obs->exists) {
	  dout(10) << " object dne, truncate is a no-op" << dendl;
	  break;
	}

	if (op.extent.truncate_seq) {
	  assert(op.extent.offset == op.extent.truncate_size);
	  if (op.extent.truncate_seq <= oi.truncate_seq) {
	    dout(10) << " truncate seq " << op.extent.truncate_seq << " <= current " << oi.truncate_seq
		     << ", no-op" << dendl;
	    break; // old
	  }
	  dout(10) << " truncate seq " << op.extent.truncate_seq << " > current " << oi.truncate_seq
		   << ", truncating" << dendl;
	  oi.truncate_seq = op.extent.truncate_seq;
	  oi.truncate_size = op.extent.truncate_size;
	}

	t.truncate(coll_t::build_pg_coll(info.pgid), soid, op.extent.offset);
	if (ssc->snapset.clones.size()) {
	  snapid_t newest = *ssc->snapset.clones.rbegin();
	  interval_set<uint64_t> trim;
	  if (oi.size > op.extent.offset) {
	    trim.insert(op.extent.offset, oi.size-op.extent.offset);
	    trim.intersection_of(ssc->snapset.clone_overlap[newest]);
	    add_interval_usage(trim, info.stats);
	  }
	  interval_set<uint64_t> keep;
	  if (op.extent.offset)
	    keep.insert(0, op.extent.offset);
	  ssc->snapset.clone_overlap[newest].intersection_of(keep);
	}
	if (op.extent.offset != oi.size) {
	  info.stats.num_bytes -= oi.size;
	  info.stats.num_kb -= SHIFT_ROUND_UP(oi.size, 10);
	  info.stats.num_bytes += op.extent.offset;
	  info.stats.num_kb += SHIFT_ROUND_UP(op.extent.offset, 10);
	  oi.size = op.extent.offset;
	}
	info.stats.num_wr++;
	// do no set head_exists, or we will break above DELETE -> TRUNCATE munging.
      }
      break;
    
    case CEPH_OSD_OP_DELETE:
      _delete_head(ctx);
      break;


      // -- object attrs --
      
    case CEPH_OSD_OP_SETXATTR:
      {
	if (!ctx->obs->exists)
	  t.touch(coll_t::build_pg_coll(info.pgid), soid);
	string aname;
	bp.copy(op.xattr.name_len, aname);
	string name = "_" + aname;
	bufferlist bl;
	bp.copy(op.xattr.value_len, bl);
	if (!ctx->obs->exists)  // create object if it doesn't yet exist.
	  t.touch(coll_t::build_pg_coll(info.pgid), soid);
	t.setattr(coll_t::build_pg_coll(info.pgid), soid, name, bl);
	ssc->snapset.head_exists = true;
 	info.stats.num_wr++;
      }
      break;

    case CEPH_OSD_OP_RMXATTR:
      {
	string aname;
	bp.copy(op.xattr.name_len, aname);
	string name = "_" + aname;
	t.rmattr(coll_t::build_pg_coll(info.pgid), soid, name);
 	info.stats.num_wr++;
      }
      break;
    

      // -- fancy writers --
    case CEPH_OSD_OP_APPEND:
      {
	// just do it inline; this works because we are happy to execute
	// fancy op on replicas as well.
	vector<OSDOp> nops(1);
	OSDOp& newop = nops[0];
	newop.op.op = CEPH_OSD_OP_WRITE;
	newop.op.extent.offset = oi.size;
	newop.op.extent.length = op.extent.length;
        newop.data = osd_op.data;
	do_osd_ops(ctx, nops, odata);
      }
      break;

    case CEPH_OSD_OP_STARTSYNC:
      t.start_sync();
      break;


      // -- trivial map --
    case CEPH_OSD_OP_TMAPGET:
      {
	vector<OSDOp> nops(1);
	OSDOp& newop = nops[0];
	newop.op.op = CEPH_OSD_OP_READ;
	newop.op.extent.offset = 0;
	newop.op.extent.length = 0;
	do_osd_ops(ctx, nops, odata);
      }
      break;

    case CEPH_OSD_OP_TMAPPUT:
      {
	//_dout_lock.Lock();
	//osd_op.data.hexdump(*_dout);
	//_dout_lock.Unlock();

	// verify
	if (0) {
	  bufferlist header;
	  map<string, bufferlist> m;
	  ::decode(header, bp);
	  ::decode(m, bp);
	  assert(bp.end());
	}

	// write it
	vector<OSDOp> nops(1);
	OSDOp& newop = nops[0];
	newop.op.op = CEPH_OSD_OP_WRITEFULL;
	newop.op.extent.offset = 0;
	newop.op.extent.length = osd_op.data.length();
	newop.data = osd_op.data;
	bufferlist r;
	do_osd_ops(ctx, nops, r);
      }
      break;

    case CEPH_OSD_OP_TMAPUP:
      if (bp.end()) {
	dout(10) << "tmapup is a no-op" << dendl;
      } else {
	// read the whole object
	bufferlist ibl;
	vector<OSDOp> nops(1);
	OSDOp& newop = nops[0];
	newop.op.op = CEPH_OSD_OP_READ;
	newop.op.extent.offset = 0;
	newop.op.extent.length = 0;
	do_osd_ops(ctx, nops, ibl);
	dout(10) << "tmapup read " << ibl.length() << dendl;

	dout(30) << " starting is \n";
	ibl.hexdump(*_dout);
	*_dout << dendl;

	bufferlist::iterator ip = ibl.begin();
	bufferlist obl;
	bool changed = false;

	dout(30) << "the update command is: \n";
	osd_op.data.hexdump(*_dout);
	*_dout << dendl;

	if (0) {
	  // parse
	  bufferlist header;
	  map<string, bufferlist> m;
	  //ibl.hexdump(*_dout);
	  if (ibl.length()) {
	    ::decode(header, ip);
	    ::decode(m, ip);
	    //dout(0) << "m is " << m.size() << " " << m << dendl;
	    assert(ip.end());
	  }
	  
	  // do the update(s)
	  while (!bp.end()) {
	    __u8 op;
	    string key;
	    ::decode(op, bp);
	    
	    switch (op) {
	    case CEPH_OSD_TMAP_SET: // insert key
	      {
		::decode(key, bp);
		bufferlist data;
		::decode(data, bp);
		m[key] = data;
		changed = true;
	      }
	      break;
	      
	    case CEPH_OSD_TMAP_RM: // remove key
	      ::decode(key, bp);
	      if (m.count(key)) {
		m.erase(key);
		changed = true;
	      }
	      break;
	      
	    case CEPH_OSD_TMAP_HDR: // update header
	      {
		::decode(header, bp);
		changed = true;
	      }
	      break;
	      
	    default:
	      return -EINVAL;
	    }
	  }

	  // reencode
	  ::encode(header, obl);
	  ::encode(m, obl);
	} else {
	  // header
	  bufferlist header;
	  __u32 nkeys = 0;
	  if (ibl.length()) {
	    ::decode(header, ip);
	    ::decode(nkeys, ip);
	  }
	  dout(10) << "tmapup header " << header.length() << dendl;

	  if (!bp.end() && *bp == CEPH_OSD_TMAP_HDR) {
	    ++bp;
	    ::decode(header, bp);
	    changed = true;
	    dout(10) << "tmapup new header " << header.length() << dendl;
	  }
	  
	  ::encode(header, obl);

	  dout(20) << "tmapup initial nkeys " << nkeys << dendl;

	  // update keys
	  bufferlist newkeydata;
	  string nextkey;
	  bufferlist nextval;
	  bool have_next = false;
	  if (!ip.end()) {
	    have_next = true;
	    ::decode(nextkey, ip);
	    ::decode(nextval, ip);
	  }
	  while (!bp.end()) {
	    __u8 op;
	    string key;
	    ::decode(op, bp);
	    ::decode(key, bp);
	    
	    dout(10) << "tmapup op " << (int)op << " key " << key << dendl;

	    // skip existing intervening keys
	    bool stop = false;
	    while (have_next && !stop) {
	      dout(20) << "  (have_next=" << have_next << " nextkey=" << nextkey << ")" << dendl;
	      if (nextkey > key)
		break;
	      if (nextkey < key) {
		// copy untouched.
		::encode(nextkey, newkeydata);
		::encode(nextval, newkeydata);
		dout(20) << "  keep " << nextkey << " " << nextval.length() << dendl;
	      } else {
		// don't copy; discard old value.  and stop.
		dout(20) << "  drop " << nextkey << " " << nextval.length() << dendl;
		stop = true;
		nkeys--;
	      }	      
	      if (!ip.end()) {
		::decode(nextkey, ip);
		::decode(nextval, ip);
	      } else
		have_next = false;
	    }
	    
	    if (op == CEPH_OSD_TMAP_SET) {
	      bufferlist val;
	      ::decode(val, bp);
	      ::encode(key, newkeydata);
	      ::encode(val, newkeydata);
	      dout(20) << "   set " << key << " " << val.length() << dendl;
	      nkeys++;
	    } else if (op == CEPH_OSD_TMAP_RM) {
	      // do nothing.
	    }
	    changed = true;
	  }

	  // copy remaining
	  if (have_next) {
	    ::encode(nextkey, newkeydata);
	    ::encode(nextval, newkeydata);
	    dout(20) << "  keep " << nextkey << " " << nextval.length() << dendl;
	  }
	  if (!ip.end()) {
	    bufferlist rest;
	    rest.substr_of(ibl, ip.get_off(), ibl.length() - ip.get_off());
	    dout(20) << "  keep trailing " << rest.length()
		     << " at " << newkeydata.length() << dendl;
	    newkeydata.claim_append(rest);
	  }

	  // encode final key count + key data
	  dout(20) << "tmapup final nkeys " << nkeys << dendl;
	  ::encode(nkeys, obl);
	  obl.claim_append(newkeydata);
	}

	if (0) {
	  dout(30) << " final is \n";
	  obl.hexdump(*_dout);
	  *_dout << dendl;

	  // sanity check
	  bufferlist::iterator tp = obl.begin();
	  bufferlist h;
	  ::decode(h, tp);
	  map<string,bufferlist> d;
	  ::decode(d, tp);
	  assert(tp.end());
	  dout(0) << " **** debug sanity check, looks ok ****" << dendl;
	}

	// write it out
	dout(20) << "tmapput write " << obl.length() << dendl;
	newop.op.op = CEPH_OSD_OP_WRITEFULL;
	newop.op.extent.offset = 0;
	newop.op.extent.length = obl.length();
        newop.data = obl;
	do_osd_ops(ctx, nops, odata);
      }
      break;


    default:
      dout(1) << "unrecognized osd op " << op.op
	      << " " << ceph_osd_op_name(op.op)
	      << dendl;
      result = -EOPNOTSUPP;
      assert(0);  // for now
    }

    if ((is_modify) &&
	!ctx->obs->exists && ssc->snapset.head_exists) {
      dout(20) << " num_objects " << info.stats.num_objects << " -> " << (info.stats.num_objects+1) << dendl;
      info.stats.num_objects++;
      ctx->obs->exists = true;
    }

    if (result)
      break;
  }
  return result;
}

inline void ReplicatedPG::_delete_head(OpContext *ctx)
{
  SnapSetContext *ssc = ctx->obs->ssc;
  object_info_t& oi = ctx->obs->oi;
  const sobject_t& soid = oi.soid;
  ObjectStore::Transaction& t = ctx->op_t;

  if (ctx->obs->exists)
    t.remove(coll_t::build_pg_coll(info.pgid), soid);
  if (ssc->snapset.clones.size()) {
    snapid_t newest = *ssc->snapset.clones.rbegin();
    add_interval_usage(ssc->snapset.clone_overlap[newest], info.stats);
    ssc->snapset.clone_overlap.erase(newest);  // ok, redundant.
  }
  if (ctx->obs->exists) {
    info.stats.num_objects--;
    info.stats.num_bytes -= oi.size;
    info.stats.num_kb -= SHIFT_ROUND_UP(oi.size, 10);
    oi.size = 0;
    ssc->snapset.head_exists = false;
    ctx->obs->exists = false;
  }      
  info.stats.num_wr++;
}

void ReplicatedPG::_rollback_to(OpContext *ctx, ceph_osd_op& op)
{
  SnapSetContext *ssc = ctx->obs->ssc;
  const sobject_t& soid = ctx->obs->oi.soid;
  ObjectStore::Transaction& t = ctx->op_t;
  snapid_t snapid = (uint64_t)op.snap.snapid;

  dout(10) << "_rollback_to " << soid << " snapid " << snapid << dendl;

  ObjectContext *rollback_to;
  int ret = find_object_context(soid.oid, snapid, &rollback_to, false);
  sobject_t& rollback_to_sobject = rollback_to->obs.oi.soid;
  if (ret) {
    if (-ENOENT == ret) {
      // there's no snapshot here, or there's no object.
      // if there's no snapshot, we delete the object; otherwise, do nothing.
      dout(20) << "_rollback_to deleting head on " << soid.oid
	       << " because got ENOENT on find_object_context" << dendl;
      _delete_head(ctx);
    } else if (-EAGAIN == ret) {
      /* a different problem, like degraded pool
       * with not-yet-restored object. We shouldn't have been able
       * to get here; recovery should have completed first! */
      assert(0);
    } else {
      // ummm....huh? It *can't* return anything else at time of writing.
      assert(0);
    }
  } else { //we got our context, let's use it to do the rollback!
    if (ctx->clone_obc &&
	(ctx->clone_obc->obs.oi.prior_version == ctx->obs->oi.version)) {
      //just cloned the rollback target, we don't need to do anything!
    
    } else {
      /* 1) Delete current head
       * 2) Clone correct snapshot into head
       * 3) Calculate clone_overlaps by following overlaps
       *    forward from rollback snapshot */
       dout(10) << "_rollback_to deleting " << soid.oid
	        << " and rolling back to old snap" << dendl;

      sobject_t new_head = get_object_context(ctx->obs->oi.soid)->obs.oi.soid;
      
      _delete_head(ctx);
      ctx->obs->exists = true; //we're about to recreate it
      
      map<string, bufferptr> attrs;
      t.clone(coll_t::build_pg_coll(info.pgid),
	      rollback_to_sobject, new_head);
      osd->store->getattrs(coll_t::build_pg_coll(info.pgid),
			   rollback_to_sobject, attrs, false);
      osd->filter_xattrs(attrs);
      t.setattrs(coll_t::build_pg_coll(info.pgid), new_head, attrs);
      ssc->snapset.head_exists = true;

      map<snapid_t, interval_set<uint64_t> >::iterator iter =
	ssc->snapset.clone_overlap.lower_bound(snapid);
      interval_set<uint64_t> overlaps = iter->second;
      for ( ;
	    iter != ssc->snapset.clone_overlap.end();
	    ++iter)
	overlaps.intersection_of(iter->second);
      ssc->snapset.clone_overlap[*ssc->snapset.clones.rbegin()] = overlaps;
    }
  }
}

void ReplicatedPG::_make_clone(ObjectStore::Transaction& t,
			       const sobject_t& head, const sobject_t& coid,
			       object_info_t *poi)
{
  bufferlist bv;
  ::encode(*poi, bv);

  map<string, bufferptr> attrs;
  osd->store->getattrs(coll_t::build_pg_coll(info.pgid), head, attrs);
  osd->filter_xattrs(attrs);

  t.clone(coll_t::build_pg_coll(info.pgid), head, coid);
  t.setattr(coll_t::build_pg_coll(info.pgid), coid, OI_ATTR, bv);
  t.setattrs(coll_t::build_pg_coll(info.pgid), coid, attrs);
}

void ReplicatedPG::make_writeable(OpContext *ctx)
{
  SnapSetContext *ssc = ctx->obs->ssc;
  object_info_t& oi = ctx->obs->oi;
  const sobject_t& soid = oi.soid;
  SnapContext& snapc = ctx->snapc;
  ObjectStore::Transaction& t = ctx->op_t;

  // clone?
  assert(soid.snap == CEPH_NOSNAP);
  dout(20) << "make_writeable " << soid << " snapset=" << ssc->snapset
	   << "  snapc=" << snapc << dendl;;
  
  // use newer snapc?
  if (ssc->snapset.seq > snapc.seq) {
    snapc.seq = ssc->snapset.seq;
    snapc.snaps = ssc->snapset.snaps;
    dout(10) << " using newer snapc " << snapc << dendl;
  }
  
  if (ssc->snapset.head_exists &&           // head exists
      snapc.snaps.size() &&            // there are snaps
      snapc.snaps[0] > ssc->snapset.seq) {  // existing object is old
    // clone
    sobject_t coid = soid;
    coid.snap = snapc.seq;
    
    unsigned l;
    for (l=1; l<snapc.snaps.size() && snapc.snaps[l] > ssc->snapset.seq; l++) ;
    
    vector<snapid_t> snaps(l);
    for (unsigned i=0; i<l; i++)
      snaps[i] = snapc.snaps[i];
    
    // prepare clone
<<<<<<< HEAD
    object_info_t static_snap_oi(coid);
    object_info_t *snap_oi;
    if (is_primary()) {
      ctx->clone_obc = new ObjectContext(coid);
      ctx->clone_obc->obs.exists = true;
      ctx->clone_obc->get();
      register_object_context(ctx->clone_obc);
      snap_oi = &ctx->clone_obc->obs.oi;
    } else {
      snap_oi = &static_snap_oi;
    }
    snap_oi->version = ctx->at_version;
    snap_oi->prior_version = oi.version;
    snap_oi->last_reqid = oi.last_reqid;
    snap_oi->mtime = oi.mtime;
    snap_oi->snaps = snaps;
    _make_clone(t, soid, coid, snap_oi);
=======
    ctx->clone_obc = new ObjectContext(coid);
    ctx->clone_obc->obs.oi.version = ctx->at_version;
    ctx->clone_obc->obs.oi.prior_version = oi.version;
    ctx->clone_obc->obs.oi.snaps = snaps;
    ctx->clone_obc->obs.oi.copy_user_bits(oi);
    ctx->clone_obc->obs.exists = true;
    ctx->clone_obc->get();

    if (is_primary())
      register_object_context(ctx->clone_obc);
    
    _make_clone(t, soid, coid, &ctx->clone_obc->obs.oi);

>>>>>>> 1a4bbb7c
    
    // add to snap bound collections
    coll_t fc = make_snap_collection(t, snaps[0]);
    t.collection_add(fc, coll_t::build_pg_coll(info.pgid), coid);
    if (snaps.size() > 1) {
      coll_t lc = make_snap_collection(t, snaps[snaps.size()-1]);
      t.collection_add(lc, coll_t::build_pg_coll(info.pgid), coid);
    }
    
    info.stats.num_objects++;
    info.stats.num_object_clones++;
    ssc->snapset.clones.push_back(coid.snap);
    ssc->snapset.clone_size[coid.snap] = ctx->obs->oi.size;
    if (ctx->obs->oi.size)
      ssc->snapset.clone_overlap[coid.snap].insert(0, ctx->obs->oi.size);
    
    // log clone
    dout(10) << " cloning v " << oi.version
	     << " to " << coid << " v " << ctx->at_version
	     << " snaps=" << snaps << dendl;
    ctx->log.push_back(Log::Entry(PG::Log::Entry::CLONE, coid, ctx->at_version,
				  oi.version, ctx->reqid, oi.mtime));
    ::encode(snaps, ctx->log.back().snaps);

    ctx->at_version.version++;
  }
  
  // update snapset with latest snap context
  ssc->snapset.seq = snapc.seq;
  ssc->snapset.snaps = snapc.snaps;
  dout(20) << "make_writeable " << soid << " done, snapset=" << ssc->snapset << dendl;
}


void ReplicatedPG::add_interval_usage(interval_set<uint64_t>& s, pg_stat_t& stats)
{
  for (map<uint64_t,uint64_t>::iterator p = s.m.begin(); p != s.m.end(); p++) {
    stats.num_bytes += p->second;
    stats.num_kb += SHIFT_ROUND_UP(p->first+p->second, 10) - (p->first >> 10);
  }
}


int ReplicatedPG::prepare_transaction(OpContext *ctx)
{
  assert(!ctx->ops.empty());
  
  object_info_t *poi = &ctx->obs->oi;

  const sobject_t& soid = poi->soid;

  // we'll need this to log
  eversion_t old_version = poi->version;

  bool head_existed = ctx->obs->exists;

  // prepare the actual mutation
  int result = do_osd_ops(ctx, ctx->ops, ctx->outdata);

  if (result < 0 || ctx->op_t.empty())
    return result;  // error, or read op.

  ctx->bytes_written = ctx->op_t.get_encoded_bytes();

  // finish and log the op.
  poi->version = ctx->at_version;
  
  bufferlist bss;
  ::encode(ctx->obs->ssc->snapset, bss);
  assert(ctx->obs->exists == ctx->obs->ssc->snapset.head_exists);

  // append to log
  int logopcode = Log::Entry::MODIFY;
  if (!ctx->obs->exists)
    logopcode = Log::Entry::DELETE;
  ctx->log.push_back(Log::Entry(logopcode, soid, ctx->at_version, old_version,
				ctx->reqid, ctx->mtime));

  if (ctx->obs->exists) {
    poi->version = ctx->at_version;
    poi->prior_version = old_version;
    poi->last_reqid = ctx->reqid;
    if (ctx->mtime != utime_t()) {
      poi->mtime = ctx->mtime;
      dout(10) << " set mtime to " << poi->mtime << dendl;
    } else {
      dout(10) << " mtime unchanged at " << poi->mtime << dendl;
    }

    bufferlist bv(sizeof(*poi));
    ::encode(*poi, bv);
    ctx->op_t.setattr(coll_t::build_pg_coll(info.pgid), soid, OI_ATTR, bv);

    dout(10) << " final snapset " << ctx->obs->ssc->snapset
	     << " in " << soid << dendl;
    ctx->op_t.setattr(coll_t::build_pg_coll(info.pgid), soid, SS_ATTR, bss);   
    if (!head_existed) {
      // if we logically recreated the head, remove old _snapdir object
      sobject_t snapoid(soid.oid, CEPH_SNAPDIR);

      ctx->snapset_obc = get_object_context(snapoid, false);
      if (ctx->snapset_obc && ctx->snapset_obc->obs.exists) {
	ctx->op_t.remove(coll_t::build_pg_coll(info.pgid), snapoid);
	dout(10) << " removing old " << snapoid << dendl;

	ctx->at_version.version++;
	ctx->log.push_back(Log::Entry(Log::Entry::DELETE, snapoid, ctx->at_version, old_version,
				      osd_reqid_t(), ctx->mtime));

	ctx->snapset_obc->obs.exists = false;
	register_object_context(ctx->snapset_obc);
      }
    }
  } else if (ctx->obs->ssc->snapset.clones.size()) {
    // save snapset on _snap
    sobject_t snapoid(soid.oid, CEPH_SNAPDIR);
    dout(10) << " final snapset " << ctx->obs->ssc->snapset
	     << " in " << snapoid << dendl;
    ctx->at_version.version++;
    ctx->log.push_back(Log::Entry(Log::Entry::MODIFY, snapoid, ctx->at_version, old_version,
				  osd_reqid_t(), ctx->mtime));

    ctx->snapset_obc = get_object_context(snapoid, true);
    ctx->snapset_obc->obs.exists = true;
    ctx->snapset_obc->obs.oi.version = ctx->at_version;
    ctx->snapset_obc->obs.oi.last_reqid = ctx->reqid;
    ctx->snapset_obc->obs.oi.mtime = ctx->mtime;
    register_object_context(ctx->snapset_obc);

    bufferlist bv(sizeof(*poi));
    ::encode(ctx->snapset_obc->obs.oi, bv);
    ctx->op_t.touch(coll_t::build_pg_coll(info.pgid), snapoid);
    ctx->op_t.setattr(coll_t::build_pg_coll(info.pgid), snapoid, OI_ATTR, bv);
    ctx->op_t.setattr(coll_t::build_pg_coll(info.pgid), snapoid, SS_ATTR, bss);
  }

  return result;
}

void ReplicatedPG::log_op(vector<Log::Entry>& logv, eversion_t trim_to,
			  ObjectStore::Transaction& t)
{
  dout(10) << "log_op " << log << dendl;

  bufferlist log_bl;
  for (vector<Log::Entry>::iterator p = logv.begin();
       p != logv.end();
       p++)
    add_log_entry(*p, log_bl);
  append_log(t, log_bl, logv[0].version);
  trim(t, trim_to);

  // update the local pg, pg log
  write_info(t);
}






// ========================================================================
// rep op gather

class C_OSD_OpApplied : public Context {
public:
  ReplicatedPG *pg;
  ReplicatedPG::RepGather *repop;

  C_OSD_OpApplied(ReplicatedPG *p, ReplicatedPG::RepGather *rg) :
    pg(p), repop(rg) {
    repop->get();
    pg->get();    // we're copying the pointer
  }
  void finish(int r) {
    pg->op_applied(repop);
    pg->put();
  }
};

class C_OSD_OpCommit : public Context {
public:
  ReplicatedPG *pg;
  ReplicatedPG::RepGather *repop;

  C_OSD_OpCommit(ReplicatedPG *p, ReplicatedPG::RepGather *rg) :
    pg(p), repop(rg) {
    repop->get();
    pg->get();    // we're copying the pointer
  }
  void finish(int r) {
    pg->op_commit(repop);
    pg->put();
  }
};

void ReplicatedPG::apply_repop(RepGather *repop)
{
  dout(10) << "apply_repop  applying update on " << *repop << dendl;
  assert(!repop->applying);
  assert(!repop->applied);

  repop->applying = true;

  repop->tls.push_back(&repop->ctx->op_t);
  repop->tls.push_back(&repop->ctx->local_t);

  repop->obc->ondisk_write_lock();
  if (repop->ctx->clone_obc)
    repop->ctx->clone_obc->ondisk_write_lock();

  Context *oncommit = new C_OSD_OpCommit(this, repop);
  Context *onapplied = new C_OSD_OpApplied(this, repop);
  Context *onapplied_sync = new C_OSD_OndiskWriteUnlock(repop->obc,
							repop->ctx->clone_obc);
  int r = osd->store->queue_transactions(&osr, repop->tls, onapplied, oncommit, onapplied_sync);
  if (r) {
    dout(-10) << "apply_repop  queue_transactions returned " << r << " on " << *repop << dendl;
    assert(0);
  }
}

void ReplicatedPG::op_applied(RepGather *repop)
{
  lock();
  dout(10) << "op_applied " << *repop << dendl;

  // discard my reference to the buffer
  if (repop->ctx->op)
    repop->ctx->op->clear_data();
  
  repop->applying = false;
  repop->applied = true;

  // (logical) local ack.
  int whoami = osd->get_nodeid();

  if (!repop->aborted) {
    assert(repop->waitfor_ack.count(whoami));
    repop->waitfor_ack.erase(whoami);
  }
  
  if (repop->ctx->clone_obc) {
    put_object_context(repop->ctx->clone_obc);
    repop->ctx->clone_obc = 0;
  }
  if (repop->ctx->snapset_obc) {
    put_object_context(repop->ctx->snapset_obc);
    repop->ctx->snapset_obc = 0;
  }

  dout(10) << "op_applied mode was " << mode << dendl;
  mode.write_applied();
  dout(10) << "op_applied mode now " << mode << " (finish_write)" << dendl;

  put_object_context(repop->obc);
  repop->obc = 0;

  update_stats();

#if 0
  // any completion stuff to do here?
  if (repop->ctx->ops.size()) {
    const sobject_t& soid = repop->ctx->obs->oi.soid;
    OSDOp& first = repop->ctx->ops[0];

    switch (first.op.op) { 
    case CEPH_OSD_OP_UNBALANCEREADS:
      dout(-10) << "op_applied  completed unbalance-reads on " << oid << dendl;
      unbalancing_reads.erase(oid);
      if (waiting_for_unbalanced_reads.count(oid)) {
	osd->take_waiters(waiting_for_unbalanced_reads[oid]);
	waiting_for_unbalanced_reads.erase(oid);
      }
      break;

    case CEPH_OSD_OP_BALANCEREADS:
      dout(-10) << "op_applied  completed balance-reads on " << oid << dendl;
      /*
	if (waiting_for_balanced_reads.count(oid)) {
	osd->take_waiters(waiting_for_balanced_reads[oid]);
	waiting_for_balanced_reads.erase(oid);
	}
      */
      break;

    case CEPH_OSD_OP_WRUNLOCK:
      dout(-10) << "op_applied  completed wrunlock on " << soid << dendl;
      if (waiting_for_wr_unlock.count(soid)) {
	osd->take_waiters(waiting_for_wr_unlock[soid]);
	waiting_for_wr_unlock.erase(soid);
      }
      break;
    }   
  }
#endif

  if (!repop->aborted)
    eval_repop(repop);

  repop->put();
  unlock();
}

void ReplicatedPG::op_commit(RepGather *repop)
{
  lock();

  if (repop->aborted) {
    dout(10) << "op_commit " << *repop << " -- aborted" << dendl;
  } else if (repop->waitfor_disk.count(osd->get_nodeid()) == 0) {
    dout(10) << "op_commit " << *repop << " -- already marked ondisk" << dendl;
  } else {
    dout(10) << "op_commit " << *repop << dendl;
    repop->waitfor_disk.erase(osd->get_nodeid());
    //repop->waitfor_nvram.erase(osd->get_nodeid());

    last_update_ondisk = repop->v;
    if (waiting_for_ondisk.count(repop->v)) {
      osd->take_waiters(waiting_for_ondisk[repop->v]);
      waiting_for_ondisk.erase(repop->v);
    }

    last_complete_ondisk = repop->pg_local_last_complete;
    eval_repop(repop);
  }

  repop->put();
  unlock();
}



void ReplicatedPG::eval_repop(RepGather *repop)
{
  MOSDOp *op = (MOSDOp *)repop->ctx->op;

  if (op)
    dout(10) << "eval_repop " << *repop
	     << " wants=" << (op->wants_ack() ? "a":"") << (op->wants_ondisk() ? "d":"")
	     << dendl;
  else
    dout(10) << "eval_repop " << *repop << " (no op)" << dendl;
 
  // apply?
  if (!repop->applied && !repop->applying &&
      ((mode.is_delayed_mode() &&
	repop->waitfor_ack.size() == 1) ||  // all other replicas have acked
       mode.is_rmw_mode()))
    apply_repop(repop);
  
  if (op) {

    // an 'ondisk' reply implies 'ack'. so, prefer to send just one
    // ondisk instead of ack followed by ondisk.

    // ondisk?
    if (repop->waitfor_disk.empty()) {

      log_op_stats(repop->ctx);

      if (op->wants_ondisk() && !repop->sent_disk) {
	// send commit.
	MOSDOpReply *reply = repop->ctx->reply;
	if (reply)
	  repop->ctx->reply = NULL;
	else
	  reply = new MOSDOpReply(op, 0, osd->osdmap->get_epoch(), 0);
	reply->add_flags(CEPH_OSD_FLAG_ACK | CEPH_OSD_FLAG_ONDISK);
	dout(10) << " sending commit on " << *repop << " " << reply << dendl;
	assert(entity_name_t::TYPE_OSD != op->get_connection()->peer_type);
	osd->client_messenger->send_message(reply, op->get_connection());
	repop->sent_disk = true;
      }
    }

    // applied?
    if (repop->waitfor_ack.empty()) {
      if (op->wants_ack() && !repop->sent_ack && !repop->sent_disk) {
	// send ack
	MOSDOpReply *reply = repop->ctx->reply;
	if (reply)
	  repop->ctx->reply = NULL;
	else
	  reply = new MOSDOpReply(op, 0, osd->osdmap->get_epoch(), 0);
	reply->add_flags(CEPH_OSD_FLAG_ACK);
	dout(10) << " sending ack on " << *repop << " " << reply << dendl;
	osd->cluster_messenger->send_message(reply, op->get_connection());
	repop->sent_ack = true;
      }
      
      utime_t now = g_clock.now();
      now -= repop->start;
      osd->logger->finc(l_osd_rlsum, now);
      osd->logger->inc(l_osd_rlnum, 1);
    }
  }

  // done.
  if (repop->waitfor_ack.empty() && repop->waitfor_disk.empty()) {
    calc_min_last_complete_ondisk();

    dout(10) << " removing " << *repop << dendl;
    assert(!repop_queue.empty());
    dout(20) << "   q front is " << *repop_queue.front() << dendl; 
    if (repop_queue.front() != repop) {
      dout(0) << " removing " << *repop << dendl;
      dout(0) << "   q front is " << *repop_queue.front() << dendl; 
      assert(repop_queue.front() == repop);
    }
    repop_queue.pop_front();
    remove_repop(repop);
  }
}

void ReplicatedPG::issue_repop(RepGather *repop, utime_t now,
			       eversion_t old_last_update, bool old_exists, uint64_t old_size, eversion_t old_version)
{
  OpContext *ctx = repop->ctx;
  const sobject_t& soid = ctx->obs->oi.soid;
  MOSDOp *op = (MOSDOp *)ctx->op;

  dout(7) << "issue_repop rep_tid " << repop->rep_tid
          << " o " << soid
          << dendl;

  repop->v = ctx->at_version;

  int acks_wanted = CEPH_OSD_FLAG_ACK | CEPH_OSD_FLAG_ONDISK;

  for (unsigned i=1; i<acting.size(); i++) {
    int peer = acting[i];
    
    // forward the write/update/whatever
    MOSDSubOp *wr = new MOSDSubOp(repop->ctx->reqid, info.pgid, soid,
				  repop->noop, acks_wanted,
				  osd->osdmap->get_epoch(), 
				  repop->rep_tid, repop->ctx->at_version);

    if (op && op->get_flags() & CEPH_OSD_FLAG_PARALLELEXEC) {
      // replicate original op for parallel execution on replica
      wr->ops = repop->ctx->ops;
      wr->mtime = repop->ctx->mtime;
      wr->old_exists = old_exists;
      wr->old_size = old_size;
      wr->old_version = old_version;
      wr->snapset = repop->obc->obs.ssc->snapset;
      wr->snapc = repop->ctx->snapc;
      wr->set_data(repop->ctx->op->get_data());   // _copy_ bufferlist
    } else {
      // ship resulting transaction, log entries, and pg_stats
      ::encode(repop->ctx->op_t, wr->get_data());
      ::encode(repop->ctx->log, wr->logbl);
      wr->pg_stats = info.stats;
    }
    
    wr->pg_trim_to = pg_trim_to;
    wr->peer_stat = osd->get_my_stat_for(now, peer);
    osd->cluster_messenger->
      send_message(wr, osd->osdmap->get_cluster_inst(peer));

    // keep peer_info up to date
    if (!repop->noop) {
      Info &in = peer_info[peer];
      in.last_update = ctx->at_version;
      if (in.last_complete == old_last_update)
	in.last_update = ctx->at_version;
    }
  }
}

ReplicatedPG::RepGather *ReplicatedPG::new_repop(OpContext *ctx, ObjectContext *obc,
						 bool noop, tid_t rep_tid)
{
  if (ctx->op)
    dout(10) << "new_repop rep_tid " << rep_tid << " on " << *ctx->op << dendl;
  else
    dout(10) << "new_repop rep_tid " << rep_tid << " (no op)" << dendl;

  RepGather *repop = new RepGather(ctx, obc, noop, rep_tid, info.last_complete);

  dout(10) << "new_repop mode was " << mode << dendl;
  mode.write_start();
  obc->get();  // we take a ref
  dout(10) << "new_repop mode now " << mode << " (start_write)" << dendl;

  // initialize gather sets
  for (unsigned i=0; i<acting.size(); i++) {
    int osd = acting[i];
    repop->waitfor_ack.insert(osd);
    repop->waitfor_disk.insert(osd);
  }

  repop->start = g_clock.now();

  repop_queue.push_back(&repop->queue_item);
  repop_map[repop->rep_tid] = repop;
  repop->get();

  if (osd->logger)
    osd->logger->set(l_osd_opwip, repop_map.size());

  return repop;
}
 
void ReplicatedPG::remove_repop(RepGather *repop)
{
  repop_map.erase(repop->rep_tid);
  repop->put();

  if (osd->logger)
    osd->logger->set(l_osd_opwip, repop_map.size());
}

void ReplicatedPG::repop_ack(RepGather *repop, int result, int ack_type,
			     int fromosd, eversion_t peer_lcod)
{
  MOSDOp *op = (MOSDOp *)repop->ctx->op;

  if (op)
    dout(7) << "repop_ack rep_tid " << repop->rep_tid << " op " << *op
	    << " result " << result
	    << " ack_type " << ack_type
	    << " from osd" << fromosd
	    << dendl;
  else
    dout(7) << "repop_ack rep_tid " << repop->rep_tid << " (no op) "
	    << " result " << result
	    << " ack_type " << ack_type
	    << " from osd" << fromosd
	    << dendl;
  
  if (ack_type & CEPH_OSD_FLAG_ONDISK) {
    // disk
    if (repop->waitfor_disk.count(fromosd)) {
      repop->waitfor_disk.erase(fromosd);
      //repop->waitfor_nvram.erase(fromosd);
      repop->waitfor_ack.erase(fromosd);
      peer_last_complete_ondisk[fromosd] = peer_lcod;
    }
/*} else if (ack_type & CEPH_OSD_FLAG_ONNVRAM) {
    // nvram
    repop->waitfor_nvram.erase(fromosd);
    repop->waitfor_ack.erase(fromosd);*/
  } else {
    // ack
    repop->waitfor_ack.erase(fromosd);
  }

  eval_repop(repop);
}







// -------------------------------------------------------


ReplicatedPG::ObjectContext *ReplicatedPG::get_object_context(const sobject_t& soid, bool can_create)
{
  map<sobject_t, ObjectContext*>::iterator p = object_contexts.find(soid);
  ObjectContext *obc;
  if (p != object_contexts.end()) {
    obc = p->second;
    dout(10) << "get_object_context " << soid << " " << obc->ref
	     << " -> " << (obc->ref+1) << dendl;
  } else {
    // check disk
    bufferlist bv;
    int r = osd->store->getattr(coll_t::build_pg_coll(info.pgid), soid, OI_ATTR, bv);
    if (r < 0 && !can_create)
      return 0;   // -ENOENT!

    obc = new ObjectContext(soid);

    if (can_create)
      obc->obs.ssc = get_snapset_context(soid.oid, true);

    if (r >= 0) {
      obc->obs.oi.decode(bv);
      obc->obs.exists = true;
    } else {
      obc->obs.exists = false;
    }
    dout(10) << "get_object_context " << soid << " read " << obc->obs.oi << dendl;
  }
  obc->ref++;
  return obc;
}


int ReplicatedPG::find_object_context(const object_t& oid, snapid_t snapid,
				      ObjectContext **pobc,
				      bool can_create)
{
  // want the head?
  sobject_t head(oid, CEPH_NOSNAP);
  if (snapid == CEPH_NOSNAP) {
    ObjectContext *obc = get_object_context(head, can_create);
    if (!obc)
      return -ENOENT;
    dout(10) << "find_object_context " << oid << " @" << snapid << dendl;
    *pobc = obc;

    if (can_create && !obc->obs.ssc)
      obc->obs.ssc = get_snapset_context(oid, true);

    return 0;
  }

  // we want a snap
  SnapSetContext *ssc = get_snapset_context(oid, can_create);
  if (!ssc)
    return -ENOENT;

  dout(10) << "find_object_context " << oid << " @" << snapid
	   << " snapset " << ssc->snapset << dendl;
 
  // head?
  if (snapid > ssc->snapset.seq) {
    if (ssc->snapset.head_exists) {
      ObjectContext *obc = get_object_context(head, false);
      dout(10) << "find_object_context  " << head
	       << " want " << snapid << " > snapset seq " << ssc->snapset.seq
	       << " -- HIT " << obc->obs
	       << dendl;
      if (!obc->obs.ssc)
	obc->obs.ssc = ssc;
      else {
	assert(ssc == obc->obs.ssc);
	put_snapset_context(ssc);
      }
      *pobc = obc;
      return 0;
    }
    dout(10) << "find_object_context  " << head
	     << " want " << snapid << " > snapset seq " << ssc->snapset.seq
	     << " but head dne -- DNE"
	     << dendl;
    put_snapset_context(ssc);
    return -ENOENT;
  }

  // which clone would it be?
  unsigned k = 0;
  while (k < ssc->snapset.clones.size() &&
	 ssc->snapset.clones[k] < snapid)
    k++;
  if (k == ssc->snapset.clones.size()) {
    dout(10) << "get_object_context  no clones with last >= snapid " << snapid << " -- DNE" << dendl;
    put_snapset_context(ssc);
    return -ENOENT;
  }
  sobject_t soid(oid, ssc->snapset.clones[k]);

  put_snapset_context(ssc); // we're done with ssc
  ssc = 0;

  if (missing.is_missing(soid)) {
    dout(20) << "get_object_context  " << soid << " missing, try again later" << dendl;
    return -EAGAIN;
  }

  ObjectContext *obc = get_object_context(soid);

  // clone
  dout(20) << "get_object_context  " << soid << " snaps " << obc->obs.oi.snaps << dendl;
  snapid_t first = obc->obs.oi.snaps[obc->obs.oi.snaps.size()-1];
  snapid_t last = obc->obs.oi.snaps[0];
  if (first <= snapid) {
    dout(20) << "get_object_context  " << soid << " [" << first << "," << last
	     << "] contains " << snapid << " -- HIT " << obc->obs << dendl;
    *pobc = obc;
    return 0;
  } else {
    dout(20) << "get_object_context  " << soid << " [" << first << "," << last
	     << "] does not contain " << snapid << " -- DNE" << dendl;
    put_object_context(obc);
    return -ENOENT;
  }
}

void ReplicatedPG::put_object_context(ObjectContext *obc)
{
  dout(10) << "put_object_context " << obc->obs.oi.soid << " "
	   << obc->ref << " -> " << (obc->ref-1) << dendl;

  if (mode.wake) {
    osd->take_waiters(mode.waiting);
    for (list<Cond*>::iterator p = mode.waiting_cond.begin(); p != mode.waiting_cond.end(); p++)
      (*p)->Signal();
    mode.wake = false;
  }

  --obc->ref;
  if (obc->ref == 0) {
    if (obc->obs.ssc)
      put_snapset_context(obc->obs.ssc);

    if (obc->registered)
      object_contexts.erase(obc->obs.oi.soid);
    delete obc;

    if (object_contexts.empty())
      kick();
  }
}


ReplicatedPG::SnapSetContext *ReplicatedPG::get_snapset_context(const object_t& oid, bool can_create)
{
  SnapSetContext *ssc;
  map<object_t, SnapSetContext*>::iterator p = snapset_contexts.find(oid);
  if (p != snapset_contexts.end()) {
    ssc = p->second;
  } else {
    bufferlist bv;
    sobject_t head(oid, CEPH_NOSNAP);
    int r = osd->store->getattr(coll_t::build_pg_coll(info.pgid), head, SS_ATTR, bv);
    if (r < 0) {
      // try _snapset
      sobject_t snapdir(oid, CEPH_SNAPDIR);
      r = osd->store->getattr(coll_t::build_pg_coll(info.pgid), snapdir, SS_ATTR, bv);
      if (r < 0 && !can_create)
	return NULL;
    }
    ssc = new SnapSetContext(oid);
    if (r >= 0) {
      bufferlist::iterator bvp = bv.begin();
      ssc->snapset.decode(bvp);
    }
  }
  assert(ssc);
  dout(10) << "get_snapset_context " << ssc->oid << " "
	   << ssc->ref << " -> " << (ssc->ref+1) << dendl;
  ssc->ref++;
  return ssc;
}

void ReplicatedPG::put_snapset_context(SnapSetContext *ssc)
{
  dout(10) << "put_snapset_context " << ssc->oid << " "
	   << ssc->ref << " -> " << (ssc->ref-1) << dendl;

  --ssc->ref;
  if (ssc->ref == 0) {
    if (ssc->registered)
      snapset_contexts.erase(ssc->oid);
    delete ssc;
  }
}

// sub op modify

void ReplicatedPG::sub_op_modify(MOSDSubOp *op)
{
  const sobject_t& soid = op->poid;

  const char *opname;
  if (op->noop)
    opname = "no-op";
  else if (op->ops.size())
    opname = ceph_osd_op_name(op->ops[0].op.op);
  else
    opname = "trans";

  dout(10) << "sub_op_modify " << opname 
           << " " << soid 
           << " v " << op->version
	   << (op->noop ? " NOOP" : "")
	   << (op->logbl.length() ? " (transaction)" : " (parallel exec")
	   << " " << op->logbl.length()
	   << dendl;  

  // sanity checks
  assert(op->map_epoch >= info.history.same_acting_since);
  assert(is_active());
  assert(is_replica());
  
  // note peer's stat
  int fromosd = op->get_source().num();
  osd->take_peer_stat(fromosd, op->peer_stat);

  // we better not be missing this.
  assert(!missing.is_missing(soid));

  int ackerosd = acting[0];
  
  RepModify *rm = new RepModify;
  rm->pg = this;
  rm->op = op;
  rm->ctx = 0;
  rm->ackerosd = ackerosd;
  rm->last_complete = info.last_complete;

  if (!op->noop) {
    if (op->logbl.length()) {
      // shipped transaction and log entries
      vector<Log::Entry> log;
      
      bufferlist::iterator p = op->get_data().begin();
      ::decode(rm->opt, p);
      p = op->logbl.begin();
      ::decode(log, p);
      
      info.stats = op->pg_stats;
      log_op(log, op->pg_trim_to, rm->localt);

      rm->tls.push_back(&rm->opt);
      rm->tls.push_back(&rm->localt);

    } else {
      // do op
      ObjectState obs(op->poid);
      obs.oi.version = op->old_version;
      obs.oi.size = op->old_size;
      obs.exists = op->old_exists;
      
      rm->ctx = new OpContext(op, op->reqid, op->ops, &obs, this);
      
      rm->ctx->mtime = op->mtime;
      rm->ctx->at_version = op->version;
      rm->ctx->snapc = op->snapc;

      SnapSetContext ssc(op->poid.oid);
      ssc.snapset = op->snapset;
      rm->ctx->obs->ssc = &ssc;
      
      prepare_transaction(rm->ctx);
      log_op(rm->ctx->log, op->pg_trim_to, rm->ctx->local_t);
    
      rm->tls.push_back(&rm->ctx->op_t);
      rm->tls.push_back(&rm->ctx->local_t);
    }

    rm->bytes_written = rm->opt.get_encoded_bytes();

  } else {
    // just trim the log
    if (op->pg_trim_to != eversion_t()) {
      trim(rm->localt, op->pg_trim_to);
      rm->tls.push_back(&rm->localt);
    }
  }
  
  Context *oncommit = new C_OSD_RepModifyCommit(rm);
  Context *onapply = new C_OSD_RepModifyApply(rm);
  int r = osd->store->queue_transactions(&osr, rm->tls, onapply, oncommit);
  if (r) {
    derr(0) << "error applying transaction: r = " << r << dendl;
    assert(0);
  }
  // op is cleaned up by oncommit/onapply when both are executed
}

void ReplicatedPG::sub_op_modify_applied(RepModify *rm)
{
  lock();
  dout(10) << "sub_op_modify_applied on " << rm << " op " << *rm->op << dendl;

  if (!rm->committed) {
    // send ack to acker only if we haven't sent a commit already
    MOSDSubOpReply *ack = new MOSDSubOpReply(rm->op, 0, osd->osdmap->get_epoch(), CEPH_OSD_FLAG_ACK);
    ack->set_peer_stat(osd->get_my_stat_for(g_clock.now(), rm->ackerosd));
    ack->set_priority(CEPH_MSG_PRIO_HIGH);
    osd->cluster_messenger->
      send_message(ack, osd->osdmap->get_cluster_inst(rm->ackerosd));
  }

  rm->applied = true;
  bool done = rm->applied && rm->committed;

  unlock();
  if (done) {
    delete rm->ctx;
    rm->op->put();
    delete rm;
    put();
  }
}

void ReplicatedPG::sub_op_modify_commit(RepModify *rm)
{
  lock();

  // send commit.
  dout(10) << "sub_op_modify_commit on op " << *rm->op
           << ", sending commit to osd" << rm->ackerosd
           << dendl;

  osd->logger->inc(l_osd_r_wr);
  osd->logger->inc(l_osd_r_wrb, rm->bytes_written);

  if (osd->osdmap->is_up(rm->ackerosd)) {
    last_complete_ondisk = rm->last_complete;
    MOSDSubOpReply *commit = new MOSDSubOpReply(rm->op, 0, osd->osdmap->get_epoch(), CEPH_OSD_FLAG_ONDISK);
    commit->set_last_complete_ondisk(rm->last_complete);
    commit->set_peer_stat(osd->get_my_stat_for(g_clock.now(), rm->ackerosd));
    osd->cluster_messenger->
      send_message(commit, osd->osdmap->get_cluster_inst(rm->ackerosd));
  }
  
  rm->committed = true;
  bool done = rm->applied && rm->committed;

  unlock();
  if (done) {
    delete rm->ctx;
    rm->op->put();
    delete rm;
    put();
  }
}

void ReplicatedPG::sub_op_modify_reply(MOSDSubOpReply *r)
{
  // must be replication.
  tid_t rep_tid = r->get_tid();
  int fromosd = r->get_source().num();
  
  osd->take_peer_stat(fromosd, r->get_peer_stat());
  
  if (repop_map.count(rep_tid)) {
    // oh, good.
    repop_ack(repop_map[rep_tid], 
	      r->get_result(), r->ack_type,
	      fromosd, 
	      r->get_last_complete_ondisk());
  }

  r->put();
}










// ===========================================================

void ReplicatedPG::calc_head_subsets(SnapSet& snapset, const sobject_t& head,
				     Missing& missing,
				     interval_set<uint64_t>& data_subset,
				     map<sobject_t, interval_set<uint64_t> >& clone_subsets)
{
  dout(10) << "calc_head_subsets " << head
	   << " clone_overlap " << snapset.clone_overlap << dendl;

  struct stat st;
  osd->store->stat(coll_t::build_pg_coll(info.pgid), head, &st);

  interval_set<uint64_t> cloning;
  interval_set<uint64_t> prev;
  if (st.st_size)
    prev.insert(0, st.st_size);    
  
  for (int j=snapset.clones.size()-1; j>=0; j--) {
    sobject_t c = head;
    c.snap = snapset.clones[j];
    prev.intersection_of(snapset.clone_overlap[snapset.clones[j]]);
    if (!missing.is_missing(c)) {
      dout(10) << "calc_head_subsets " << head << " has prev " << c
	       << " overlap " << prev << dendl;
      clone_subsets[c] = prev;
      cloning.union_of(prev);
      break;
    }
    dout(10) << "calc_head_subsets " << head << " does not have prev " << c
	     << " overlap " << prev << dendl;
  }

  // what's left for us to push?
  if (st.st_size)
    data_subset.insert(0, st.st_size);
  data_subset.subtract(cloning);

  dout(10) << "calc_head_subsets " << head
	   << "  data_subset " << data_subset
	   << "  clone_subsets " << clone_subsets << dendl;
}

void ReplicatedPG::calc_clone_subsets(SnapSet& snapset, const sobject_t& soid,
				      Missing& missing,
				      interval_set<uint64_t>& data_subset,
				      map<sobject_t, interval_set<uint64_t> >& clone_subsets)
{
  dout(10) << "calc_clone_subsets " << soid
	   << " clone_overlap " << snapset.clone_overlap << dendl;

  uint64_t size = snapset.clone_size[soid.snap];

  unsigned i;
  for (i=0; i < snapset.clones.size(); i++)
    if (snapset.clones[i] == soid.snap)
      break;

  // any overlap with next older clone?
  interval_set<uint64_t> cloning;
  interval_set<uint64_t> prev;
  if (size)
    prev.insert(0, size);    
  for (int j=i-1; j>=0; j--) {
    sobject_t c = soid;
    c.snap = snapset.clones[j];
    prev.intersection_of(snapset.clone_overlap[snapset.clones[j]]);
    if (!missing.is_missing(c)) {
      dout(10) << "calc_clone_subsets " << soid << " has prev " << c
	       << " overlap " << prev << dendl;
      clone_subsets[c] = prev;
      cloning.union_of(prev);
      break;
    }
    dout(10) << "calc_clone_subsets " << soid << " does not have prev " << c
	     << " overlap " << prev << dendl;
  }
  
  // overlap with next newest?
  interval_set<uint64_t> next;
  if (size)
    next.insert(0, size);    
  for (unsigned j=i+1; j<snapset.clones.size(); j++) {
    sobject_t c = soid;
    c.snap = snapset.clones[j];
    next.intersection_of(snapset.clone_overlap[snapset.clones[j-1]]);
    if (!missing.is_missing(c)) {
      dout(10) << "calc_clone_subsets " << soid << " has next " << c
	       << " overlap " << next << dendl;
      clone_subsets[c] = next;
      cloning.union_of(next);
      break;
    }
    dout(10) << "calc_clone_subsets " << soid << " does not have next " << c
	     << " overlap " << next << dendl;
  }
  
  // what's left for us to push?
  if (size)
    data_subset.insert(0, size);
  data_subset.subtract(cloning);

  dout(10) << "calc_clone_subsets " << soid
	   << "  data_subset " << data_subset
	   << "  clone_subsets " << clone_subsets << dendl;
}


/** pull - request object from a peer
 */
bool ReplicatedPG::pull(const sobject_t& soid)
{
  eversion_t v = missing.missing[soid].need;

  int fromosd = -1;
  assert(missing_loc.count(soid));
  for (set<int>::iterator p = missing_loc[soid].begin();
       p != missing_loc[soid].end();
       p++) {
    if (osd->osdmap->is_up(*p)) {
      fromosd = *p;
      break;
    }
  }
  
  dout(7) << "pull " << soid
          << " v " << v 
	  << " on osds " << missing_loc[soid]
	  << " from osd" << fromosd
	  << dendl;

  if (fromosd < 0)
    return false;

  map<sobject_t, interval_set<uint64_t> > clone_subsets;
  interval_set<uint64_t> data_subset;
  bool need_size = false;

  // is this a snapped object?  if so, consult the snapset.. we may not need the entire object!
  if (soid.snap && soid.snap < CEPH_NOSNAP) {
    // do we have the head and/or snapdir?
    sobject_t head = soid;
    head.snap = CEPH_NOSNAP;
    if (missing.is_missing(head)) {
      if (pulling.count(head)) {
	dout(10) << " missing but already pulling head " << head << dendl;
	return false;
      } else {
	return pull(head);
      }
    }
    head.snap = CEPH_SNAPDIR;
    if (missing.is_missing(head)) {
      if (pulling.count(head)) {
	dout(10) << " missing but already pulling snapdir " << head << dendl;
	return false;
      } else {
	return pull(head);
      }
    }

    // check snapset
    SnapSetContext *ssc = get_snapset_context(soid.oid, false);
    dout(10) << " snapset " << ssc->snapset << dendl;
    calc_clone_subsets(ssc->snapset, soid, missing,
		       data_subset, clone_subsets);
    put_snapset_context(ssc);
    // FIXME: this may overestimate if we are pulling multiple clones in parallel...
    dout(10) << " pulling " << data_subset << ", will clone " << clone_subsets
	     << dendl;
  } else {
    // pulling head or unversioned object.
    // always pull the whole thing.
    need_size = true;
    data_subset.insert(0, (uint64_t)-1);
  }

  // only pull so much at a time
  interval_set<uint64_t> pullsub;
  pullsub.span_of(data_subset, 0, g_conf.osd_recovery_max_chunk);

  // take note
  assert(pulling.count(soid) == 0);
  pull_info_t& p = pulling[soid];
  p.version = v;
  p.from = fromosd;
  p.data_subset = data_subset;
  p.data_subset_pulling = pullsub;
  p.need_size = need_size;

  send_pull_op(soid, v, true, p.data_subset_pulling, fromosd);
  
  start_recovery_op(soid);
  return true;
}

void ReplicatedPG::send_pull_op(const sobject_t& soid, eversion_t v, bool first,
				const interval_set<uint64_t>& data_subset, int fromosd)
{
  // send op
  osd_reqid_t rid;
  tid_t tid = osd->get_tid();

  dout(10) << "send_pull_op " << soid << " " << v
	   << " first=" << first
	   << " data " << data_subset << " from osd" << fromosd
	   << " tid " << tid << dendl;

  MOSDSubOp *subop = new MOSDSubOp(rid, info.pgid, soid, false, CEPH_OSD_FLAG_ACK,
				   osd->osdmap->get_epoch(), tid, v);
  subop->ops = vector<OSDOp>(1);
  subop->ops[0].op.op = CEPH_OSD_OP_PULL;
  subop->data_subset = data_subset;
  subop->first = first;
  // do not include clone_subsets in pull request; we will recalculate this
  // when the object is pushed back.
  //subop->clone_subsets.swap(clone_subsets);
  osd->cluster_messenger->
    send_message(subop, osd->osdmap->get_cluster_inst(fromosd));
}


/*
 * intelligently push an object to a replica.  make use of existing
 * clones/heads and dup data ranges where possible.
 */
void ReplicatedPG::push_to_replica(ObjectContext *obc, const sobject_t& soid, int peer)
{
  const object_info_t& oi = obc->obs.oi;
  uint64_t size = obc->obs.oi.size;

  dout(10) << "push_to_replica " << soid << " v" << oi.version << " size " << size << " to osd" << peer << dendl;

  map<sobject_t, interval_set<uint64_t> > clone_subsets;
  interval_set<uint64_t> data_subset;
  
  // are we doing a clone on the replica?
  if (soid.snap && soid.snap < CEPH_NOSNAP) {	
    sobject_t head = soid;
    head.snap = CEPH_NOSNAP;
    if (peer_missing[peer].is_missing(head) &&
	peer_missing[peer].have_old(head) == oi.prior_version) {
      dout(10) << "push_to_replica osd" << peer << " has correct old " << head
	       << " v" << oi.prior_version 
	       << ", pushing " << soid << " attrs as a clone op" << dendl;
      interval_set<uint64_t> data_subset;
      map<sobject_t, interval_set<uint64_t> > clone_subsets;
      if (size)
	clone_subsets[head].insert(0, size);
      push_start(soid, peer, size, oi.version, data_subset, clone_subsets);
      return;
    }

    // try to base push off of clones that succeed/preceed poid
    // we need the head (and current SnapSet) to do that.
    if (missing.is_missing(head)) {
      dout(15) << "push_to_replica missing head " << head << ", pushing raw clone" << dendl;
      return push_start(soid, peer);
    }
    sobject_t snapdir = head;
    snapdir.snap = CEPH_SNAPDIR;
    if (missing.is_missing(snapdir)) {
      dout(15) << "push_to_replica missing snapdir " << snapdir << ", pushing raw clone" << dendl;
      return push_start(snapdir, peer);
    }
    
    SnapSetContext *ssc = get_snapset_context(soid.oid, false);
    dout(15) << "push_to_replica snapset is " << ssc->snapset << dendl;
    calc_clone_subsets(ssc->snapset, soid, peer_missing[peer],
		       data_subset, clone_subsets);
    put_snapset_context(ssc);
  } else if (soid.snap == CEPH_NOSNAP) {
    // pushing head or unversioned object.
    // base this on partially on replica's clones?
    SnapSetContext *ssc = get_snapset_context(soid.oid, false);
    dout(15) << "push_to_replica snapset is " << ssc->snapset << dendl;
    calc_head_subsets(ssc->snapset, soid, peer_missing[peer], data_subset, clone_subsets);
    put_snapset_context(ssc);
  }

  push_start(soid, peer, size, oi.version, data_subset, clone_subsets);
}

void ReplicatedPG::push_start(const sobject_t& soid, int peer)
{
  struct stat st;
  int r = osd->store->stat(coll_t::build_pg_coll(info.pgid), soid, &st);
  assert(r == 0);
  uint64_t size = st.st_size;

  bufferlist bl;
  r = osd->store->getattr(coll_t::build_pg_coll(info.pgid), soid, OI_ATTR, bl);
  object_info_t oi(bl);

  interval_set<uint64_t> data_subset;
  map<sobject_t, interval_set<uint64_t> > clone_subsets;
  data_subset.insert(0, size);

  push_start(soid, peer, size, oi.version, data_subset, clone_subsets);
}

void ReplicatedPG::push_start(const sobject_t& soid, int peer,
			      uint64_t size, eversion_t version,
			      interval_set<uint64_t> &data_subset,
			      map<sobject_t, interval_set<uint64_t> >& clone_subsets)
{
  // take note.
  push_info_t *pi = &pushing[soid][peer];
  pi->size = size;
  pi->version = version;
  pi->data_subset = data_subset;
  pi->clone_subsets = clone_subsets;

  pi->data_subset_pushing.span_of(pi->data_subset, 0, g_conf.osd_recovery_max_chunk);
  bool complete = pi->data_subset_pushing == pi->data_subset;

  dout(10) << "push_start " << soid << " size " << size << " data " << data_subset
	   << " cloning " << clone_subsets << dendl;    
  send_push_op(soid, peer, size, true, complete, pi->data_subset_pushing, pi->clone_subsets);
}


/*
 * push - send object to a peer
 */

void ReplicatedPG::send_push_op(const sobject_t& soid, int peer, 
				uint64_t size, bool first, bool complete,
				interval_set<uint64_t> &data_subset,
				map<sobject_t, interval_set<uint64_t> >& clone_subsets)
{
  // read data+attrs
  bufferlist bl;
  map<string,bufferptr> attrset;

  for (map<uint64_t,uint64_t>::iterator p = data_subset.m.begin();
       p != data_subset.m.end();
       p++) {
    bufferlist bit;
    osd->store->read(coll_t::build_pg_coll(info.pgid), soid, p->first, p->second, bit);
    if (p->second != bit.length()) {
      dout(10) << " extent " << p->first << "~" << p->second
	       << " is actually " << p->first << "~" << bit.length() << dendl;
      p->second = bit.length();
    }
    bl.claim_append(bit);
  }

  osd->store->getattrs(coll_t::build_pg_coll(info.pgid), soid, attrset);

  bufferlist bv;
  bv.push_back(attrset[OI_ATTR]);
  object_info_t oi(bv);

  // ok
  dout(7) << "send_push_op " << soid << " v " << oi.version 
    	  << " size " << size
	  << " subset " << data_subset
          << " data " << bl.length()
          << " to osd" << peer
          << dendl;

  osd->logger->inc(l_osd_r_push);
  osd->logger->inc(l_osd_r_pushb, bl.length());
  
  // send
  osd_reqid_t rid;  // useless?
  MOSDSubOp *subop = new MOSDSubOp(rid, info.pgid, soid, false, 0,
				   osd->osdmap->get_epoch(), osd->get_tid(), oi.version);
  subop->ops = vector<OSDOp>(1);
  subop->ops[0].op.op = CEPH_OSD_OP_PUSH;
  //subop->ops[0].op.extent.offset = 0;
  //subop->ops[0].op.extent.length = size;
  subop->ops[0].data = bl;
  subop->data_subset = data_subset;
  subop->clone_subsets = clone_subsets;
  subop->attrset.swap(attrset);
  subop->old_size = size;
  subop->first = first;
  subop->complete = complete;
  osd->cluster_messenger->
    send_message(subop, osd->osdmap->get_cluster_inst(peer));
}

void ReplicatedPG::sub_op_push_reply(MOSDSubOpReply *reply)
{
  dout(10) << "sub_op_push_reply from " << reply->get_source() << " " << *reply << dendl;
  
  int peer = reply->get_source().num();
  const sobject_t& soid = reply->get_poid();
  
  if (pushing.count(soid) == 0) {
    dout(10) << "huh, i wasn't pushing " << soid << " to osd" << peer
	     << ", or anybody else"
	     << dendl;
  } else if (pushing[soid].count(peer) == 0) {
    dout(10) << "huh, i wasn't pushing " << soid << " to osd" << peer
	     << dendl;
  } else {
    push_info_t *pi = &pushing[soid][peer];

    bool complete = false;
    if (pi->data_subset.empty() ||
	pi->data_subset.end() == pi->data_subset_pushing.end())
      complete = true;

    if (!complete) {
      // push more
      uint64_t from = pi->data_subset_pushing.end();
      pi->data_subset_pushing.span_of(pi->data_subset, from, g_conf.osd_recovery_max_chunk);
      dout(10) << " pushing more, " << pi->data_subset_pushing << " of " << pi->data_subset << dendl;
      complete = pi->data_subset.end() == pi->data_subset_pushing.end();
      send_push_op(soid, peer, pi->size, false, complete, pi->data_subset_pushing, pi->clone_subsets);
    } else {
      // done!
      peer_missing[peer].got(soid, pi->version);
      if (peer_missing[peer].num_missing() == 0) 
	uptodate_set.insert(peer);
      
      pushing[soid].erase(peer);
      pi = NULL;
      
      update_stats();
      
      if (pushing[soid].empty()) {
	pushing.erase(soid);
	dout(10) << "pushed " << soid << " to all replicas" << dendl;
	finish_recovery_op(soid);
	if (waiting_for_degraded_object.count(soid)) {
	  osd->take_waiters(waiting_for_degraded_object[soid]);
	  waiting_for_degraded_object.erase(soid);
	}
      } else {
	dout(10) << "pushed " << soid << ", still waiting for push ack from " 
		 << pushing[soid].size() << " others" << dendl;
      }
    }
  }
  reply->put();
}


/** op_pull
 * process request to pull an entire object.
 * NOTE: called from opqueue.
 */
void ReplicatedPG::sub_op_pull(MOSDSubOp *op)
{
  const sobject_t soid = op->poid;
  const eversion_t v = op->version;

  dout(7) << "op_pull " << soid << " v " << op->version
          << " from " << op->get_source()
          << dendl;

  assert(!is_primary());  // we should be a replica or stray.

  struct stat st;
  int r = osd->store->stat(coll_t::build_pg_coll(info.pgid), soid, &st);
  if (r != 0) {
    stringstream ss;
    char buf[80];
    ss << op->get_source() << " tried to pull " << soid << " in " << info.pgid
       << " but got " << strerror_r(-r, buf, sizeof(buf));
    osd->logclient.log(LOG_ERROR, ss);

    // FIXME: do something more intelligent.. mark the pg as needing repair?

  } else {
    uint64_t size = st.st_size;

    bool complete = false;
    if (!op->data_subset.empty() && op->data_subset.end() >= size)
      complete = true;

    send_push_op(soid, op->get_source().num(), size, op->first, complete, op->data_subset, op->clone_subsets);
  }
  op->put();
}


struct C_OSD_Commit : public Context {
  ReplicatedPG *pg;
  epoch_t same_since;
  eversion_t last_complete;
  C_OSD_Commit(ReplicatedPG *p, epoch_t ss, eversion_t lc) : pg(p), same_since(ss), last_complete(lc) {
    pg->get();
  }
  void finish(int r) {
    pg->lock();
    pg->_committed(same_since, last_complete);
    pg->unlock();
    pg->put();
  }
};

void ReplicatedPG::_committed(epoch_t same_since, eversion_t last_complete)
{
  if (same_since == info.history.same_acting_since) {
    dout(10) << "_committed last_complete " << last_complete << " now ondisk" << dendl;
    last_complete_ondisk = last_complete;

    if (last_complete_ondisk == info.last_update) {
      if (is_replica()) {
	// we are fully up to date.  tell the primary!
	osd->cluster_messenger->
	  send_message(new MOSDPGTrim(osd->osdmap->get_epoch(), info.pgid,
				      last_complete_ondisk),
		       osd->osdmap->get_cluster_inst(get_primary()));
      } else if (is_primary()) {
	// we are the primary.  tell replicas to trim?
	if (calc_min_last_complete_ondisk())
	  trim_peers();
      }
    }

  } else {
    dout(10) << "_committed pg has changed, not touching last_complete_ondisk" << dendl;
  }
}

void ReplicatedPG::_wrote_pushed_object(ObjectStore::Transaction *t, ObjectContext *obc)
{
  dout(10) << "_wrote_pushed_object " << *obc << dendl;
  lock();
  put_object_context(obc);
  unlock();
  delete t;
}

/** op_push
 * NOTE: called from opqueue.
 */
void ReplicatedPG::sub_op_push(MOSDSubOp *op)
{
  const sobject_t& soid = op->poid;
  eversion_t v = op->version;
  OSDOp& push = op->ops[0];

  dout(7) << "op_push " 
          << soid 
          << " v " << v 
	  << " len " << push.op.extent.length
	  << " data_subset " << op->data_subset
	  << " clone_subsets " << op->clone_subsets
	  << " data len " << op->get_data().length()
          << dendl;

  interval_set<uint64_t> data_subset;
  map<sobject_t, interval_set<uint64_t> > clone_subsets;

  bufferlist data;
  op->claim_data(data);

  // we need these later, and they get clobbered by t.setattrs()
  bufferlist oibl;
  if (op->attrset.count(OI_ATTR))
    oibl.push_back(op->attrset[OI_ATTR]);
  bufferlist ssbl;
  if (op->attrset.count(SS_ATTR))
    ssbl.push_back(op->attrset[SS_ATTR]);

  // determine data/clone subsets
  data_subset = op->data_subset;
  if (data_subset.empty() && push.op.extent.length && push.op.extent.length == data.length())
    data_subset.insert(0, push.op.extent.length);
  clone_subsets = op->clone_subsets;

  pull_info_t *pi = 0;
  bool first = op->first;
  bool complete = op->complete;
  if (is_primary()) {
    if (pulling.count(soid) == 0) {
      dout(10) << " not pulling, ignoring" << dendl;
      op->put();
      return;
    }
    pi = &pulling[soid];
    
    // did we learn object size?
    if (pi->need_size) {
      dout(10) << " learned object size is " << op->old_size << dendl;
      pi->data_subset.erase(op->old_size, (uint64_t)-1 - op->old_size);
      pi->need_size = false;
    }

    if (soid.snap && soid.snap < CEPH_NOSNAP) {
      // clone.  make sure we have enough data.
      SnapSetContext *ssc = get_snapset_context(soid.oid, false);
      assert(ssc);

      clone_subsets.clear();   // forget what pusher said; recalculate cloning.

      interval_set<uint64_t> data_needed;
      calc_clone_subsets(ssc->snapset, soid, missing, data_needed, clone_subsets);
      put_snapset_context(ssc);
      
      dout(10) << "sub_op_push need " << data_needed << ", got " << data_subset << dendl;
      if (!data_needed.subset_of(data_subset)) {
	dout(0) << "sub_op_push we did not get enough of " << soid << " object data" << dendl;
	op->put();
	return;
      }

      // did we get more data than we need?
      if (!data_subset.subset_of(data_needed)) {
	interval_set<uint64_t> extra = data_subset;
	extra.subtract(data_needed);
	dout(10) << " we got some extra: " << extra << dendl;

	bufferlist result;
	int off = 0;
	for (map<uint64_t,uint64_t>::iterator p = data_subset.m.begin();
	     p != data_subset.m.end();
	     p++) {
	  interval_set<uint64_t> x;
	  x.insert(p->first, p->second);
	  x.intersection_of(data_needed);
	  dout(20) << " data_subset object extent " << p->first << "~" << p->second << " need " << x << dendl;
	  if (!x.empty()) {
	    uint64_t first = x.m.begin()->first;
	    uint64_t len = x.m.begin()->second;
	    bufferlist sub;
	    int boff = off + (first - p->first);
	    dout(20) << "   keeping buffer extent " << boff << "~" << len << dendl;
	    sub.substr_of(data, boff, len);
	    result.claim_append(sub);
	  }
	  off += p->second;
	}
	data.claim(result);
	dout(20) << " new data len is " << data.length() << dendl;
      }
    } else {
      // head|unversioned. for now, primary will _only_ pull full copies of the head.
      assert(op->clone_subsets.empty());
    }

    if (pi->data_subset.empty()) {
      complete = true;
    } else {
      complete = pi->data_subset.end() == data_subset.end();
    }
    assert(complete == op->complete);
  }
  dout(15) << " data_subset " << data_subset
	   << " clone_subsets " << clone_subsets
	   << " first=" << first << " complete=" << complete
	   << dendl;

  coll_t target;
  if (first && complete)
    target = coll_t::build_pg_coll(info.pgid);
  else
    target = coll_t(coll_t::TYPE_TEMP);

  // write object and add it to the PG
  ObjectStore::Transaction *t = new ObjectStore::Transaction;
  Context *onreadable = 0;
  Context *onreadable_sync = 0;

  if (first)
    t->remove(target, soid);  // in case old version exists

  // write data
  uint64_t boff = 0;
  for (map<uint64_t,uint64_t>::iterator p = data_subset.m.begin();
       p != data_subset.m.end(); 
       p++) {
    bufferlist bit;
    bit.substr_of(data, boff, p->second);
    dout(15) << " write " << p->first << "~" << p->second << dendl;
    t->write(target, soid, p->first, p->second, bit);
    boff += p->second;
  }
  
  if (complete) {
    if (!first) {
      t->remove(coll_t::build_pg_coll(info.pgid), soid);
      t->collection_add(coll_t::build_pg_coll(info.pgid), target, soid);
      t->collection_remove(target, soid);
    }

    // clone bits
    for (map<sobject_t, interval_set<uint64_t> >::iterator p = clone_subsets.begin();
	 p != clone_subsets.end();
	 p++)
      for (map<uint64_t,uint64_t>::iterator q = p->second.m.begin();
	   q != p->second.m.end(); 
	 q++) {
	dout(15) << " clone_range " << p->first << " " << q->first << "~" << q->second << dendl;
	t->clone_range(coll_t::build_pg_coll(info.pgid), p->first, soid, q->first, q->second);
      }

    if (data_subset.empty())
      t->touch(coll_t::build_pg_coll(info.pgid), soid);

    t->setattrs(coll_t::build_pg_coll(info.pgid), soid, op->attrset);
    if (soid.snap && soid.snap < CEPH_NOSNAP &&
	op->attrset.count(OI_ATTR)) {
      bufferlist bl;
      bl.push_back(op->attrset[OI_ATTR]);
      object_info_t oi(bl);
      if (oi.snaps.size()) {
	coll_t lc = make_snap_collection(*t, oi.snaps[0]);
	t->collection_add(lc, coll_t::build_pg_coll(info.pgid), soid);
	if (oi.snaps.size() > 1) {
	  coll_t hc = make_snap_collection(*t, oi.snaps[oi.snaps.size()-1]);
	  t->collection_add(hc, coll_t::build_pg_coll(info.pgid), soid);
	}
      }
    }

    if (missing.is_missing(soid, v)) {
      dout(10) << "got missing " << soid << " v " << v << dendl;
      missing.got(soid, v);
      if (is_primary())
	missing_loc.erase(soid);
      
      // raise last_complete?
      while (log.complete_to != log.log.end()) {
	if (missing.missing.count(log.complete_to->soid))
	  break;
	if (info.last_complete < log.complete_to->version)
	  info.last_complete = log.complete_to->version;
	log.complete_to++;
      }
      dout(10) << "last_complete now " << info.last_complete << dendl;
      if (log.complete_to != log.log.end())
	dout(10) << " log.complete_to = " << log.complete_to->version << dendl;
    }

    // update pg
    write_info(*t);


    // track ObjectContext
    if (is_primary()) {
      dout(10) << " setting up obc for " << soid << dendl;
      ObjectContext *obc = get_object_context(soid, true);
      register_object_context(obc);
      obc->ondisk_write_lock();
      
      obc->obs.exists = true;
      obc->obs.oi.decode(oibl);
      
      // suck in snapset context?
      SnapSetContext *ssc = obc->obs.ssc;
      if (ssbl.length()) {
	bufferlist::iterator sp = ssbl.begin();
	ssc->snapset.decode(sp);
      }

      onreadable = new C_OSD_WrotePushedObject(this, t, obc);
      onreadable_sync = new C_OSD_OndiskWriteUnlock(obc);
    } else {
      onreadable = new ObjectStore::C_DeleteTransaction(t);
    }

  } else {
    onreadable = new ObjectStore::C_DeleteTransaction(t);
  }

  // apply to disk!
  int r = osd->store->queue_transaction(&osr, t,
					onreadable,
					new C_OSD_Commit(this, info.history.same_acting_since,
							 info.last_complete),
					onreadable_sync);
  assert(r == 0);

  osd->logger->inc(l_osd_r_push);
  osd->logger->inc(l_osd_r_pushb, data.length());

  if (is_primary()) {
    assert(pi);

    if (complete) {
      // close out pull op
      pulling.erase(soid);
      finish_recovery_op(soid);
      
      update_stats();

      if (info.is_uptodate())
	uptodate_set.insert(osd->get_nodeid());
    } else {
      // pull more
      pi->data_subset_pulling.span_of(pi->data_subset, data_subset.end(), g_conf.osd_recovery_max_chunk);
      dout(10) << " pulling more, " << pi->data_subset_pulling << " of " << pi->data_subset << dendl;
      send_pull_op(soid, v, false, pi->data_subset_pulling, pi->from);
    }


    /*
    if (is_active()) {
      // are others missing this too?  (only if we're active.. skip
      // this part if we're still repeering, it'll just confuse us)
      for (unsigned i=1; i<acting.size(); i++) {
	int peer = acting[i];
	assert(peer_missing.count(peer));
	if (peer_missing[peer].is_missing(soid)) {
	  push_to_replica(soid, peer);  // ok, push it, and they (will) have it now.
	  start_recovery_op(soid);
	}
      }
    }
    */

  } else {
    // ack if i'm a replica and being pushed to.
    MOSDSubOpReply *reply = new MOSDSubOpReply(op, 0, osd->osdmap->get_epoch(), CEPH_OSD_FLAG_ACK);
    assert(entity_name_t::TYPE_OSD == op->get_connection()->peer_type);
    osd->cluster_messenger->send_message(reply, op->get_connection());
  }

  if (complete) {
    // kick waiters
    if (waiting_for_missing_object.count(soid)) {
      dout(20) << " kicking waiters on " << soid << dendl;
      osd->take_waiters(waiting_for_missing_object[soid]);
      waiting_for_missing_object.erase(soid);
    } else {
      dout(20) << " no waiters on " << soid << dendl;
      /*for (hash_map<sobject_t,list<class Message*> >::iterator p = waiting_for_missing_object.begin();
	 p != waiting_for_missing_object.end();
	 p++)
      dout(20) << "   " << p->first << dendl;
    */
    }
  }
    
  op->put();  // at the end... soid is a ref to op->soid!
}



/*
 * pg status change notification
 */

void ReplicatedPG::on_osd_failure(int o)
{
  //dout(10) << "on_osd_failure " << o << dendl;
}

void ReplicatedPG::apply_and_flush_repops(bool requeue)
{
  list<Message*> rq;

  // apply all repops
  while (!repop_queue.empty()) {
    RepGather *repop = repop_queue.front();
    repop_queue.pop_front();
    dout(10) << " applying repop tid " << repop->rep_tid << dendl;
    if (!repop->applied && !repop->applying)
      apply_repop(repop);
    repop->aborted = true;

    if (requeue && repop->ctx->op) {
      dout(10) << " requeuing " << *repop->ctx->op << dendl;
      rq.push_back(repop->ctx->op);
      repop->ctx->op = 0;
    }

    remove_repop(repop);
  }

  if (requeue)
    osd->push_waiters(rq);
}

void ReplicatedPG::on_shutdown()
{
  dout(10) << "on_shutdown" << dendl;
  apply_and_flush_repops(false);
}

void ReplicatedPG::on_change()
{
  dout(10) << "on_change" << dendl;
  apply_and_flush_repops(is_primary());
  
  // clear pushing/pulling maps
  pushing.clear();
  pulling.clear();
}

void ReplicatedPG::on_role_change()
{
  dout(10) << "on_role_change" << dendl;

  // take commit waiters
  for (map<eversion_t, list<Message*> >::iterator p = waiting_for_ondisk.begin();
       p != waiting_for_ondisk.end();
       p++)
    osd->take_waiters(p->second);
  waiting_for_ondisk.clear();

  // take object waiters
  take_object_waiters(waiting_for_missing_object);
  take_object_waiters(waiting_for_degraded_object);
}



// clear state.  called on recovery completion AND cancellation.
void ReplicatedPG::_clear_recovery_state()
{
  missing_loc.clear();
#ifdef DEBUG_RECOVERY_OIDS
  recovering_oids.clear();
#endif
  pulling.clear();
  pushing.clear();
}


int ReplicatedPG::start_recovery_ops(int max)
{
  int started = 0;
  assert(is_primary());
  
  while (max > 0) {
    int n;
    if (uptodate_set.count(osd->whoami))
      n = recover_replicas(max);
    else
      n = recover_primary(max);
    started += n;
    osd->logger->inc(l_osd_rop, n);
    if (n < max)
      break;
    max -= n;
  }
  return started;
}




/**
 * do one recovery op.
 * return true if done, false if nothing left to do.
 */
int ReplicatedPG::recover_primary(int max)
{
  assert(is_primary());

  dout(10) << "recover_primary pulling " << pulling.size() << " in pg" << dendl;
  dout(10) << "recover_primary " << missing << dendl;
  dout(25) << "recover_primary " << missing.missing << dendl;

  // look at log!
  Log::Entry *latest = 0;
  int started = 0;
  int skipped = 0;

  map<eversion_t, sobject_t>::iterator p = missing.rmissing.lower_bound(log.last_requested);
  while (p != missing.rmissing.end()) {
    sobject_t soid;
    eversion_t v = p->first;

    if (log.objects.count(p->second)) {
      latest = log.objects[p->second];
      assert(latest->is_update());
      soid = latest->soid;
    } else {
      latest = 0;
      soid = p->second;
    }
    Missing::item& item = missing.missing[p->second];

    sobject_t head = soid;
    head.snap = CEPH_NOSNAP;

    dout(10) << "recover_primary "
             << soid << " " << item.need
	     << (missing.is_missing(soid) ? " (missing)":"")
	     << (missing.is_missing(head) ? " (missing head)":"")
             << (pulling.count(soid) ? " (pulling)":"")
	     << (pulling.count(head) ? " (pulling head)":"")
             << dendl;
    
    if (!pulling.count(soid)) {
      if (pulling.count(head)) {
	++skipped;
      } else {
	// is this a clone operation that we can do locally?
	if (latest && latest->op == Log::Entry::CLONE) {
	  if (missing.is_missing(head) &&
	      missing.have_old(head) == latest->prior_version) {
	    dout(10) << "recover_primary cloning " << head << " v" << latest->prior_version
		     << " to " << soid << " v" << latest->version
		     << " snaps " << latest->snaps << dendl;
	    ObjectStore::Transaction *t = new ObjectStore::Transaction;

	    ObjectContext *headobc = get_object_context(head);

	    object_info_t oi(soid);
	    oi.version = latest->version;
	    oi.prior_version = latest->prior_version;
	    ::decode(oi.snaps, latest->snaps);
	    oi.copy_user_bits(headobc->obs.oi);
	    _make_clone(*t, head, soid, &oi);

	    put_object_context(headobc);

	    // XXX: track objectcontext!
	    int tr = osd->store->queue_transaction(&osr, t);
	    assert(tr == 0);
	    missing.got(latest->soid, latest->version);
	    missing_loc.erase(latest->soid);
	    continue;
	  }
	}
	
	if (pull(soid)) {
	  ++started;
	} else
	  ++skipped;
	if (started >= max)
	  return started;
      }
    }
    
    p++;

    // only advance last_requested if we haven't skipped anything
    if (!skipped)
      log.last_requested = v;
  }

  // done?
  if (!pulling.empty()) {
    dout(7) << "recover_primary requested everything, still waiting" << dendl;
    return started;
  }
  if (missing.num_missing()) {
    dout(7) << "recover_primary still missing " << missing << dendl;
    return started;
  }

  // done.
  if (info.last_complete != info.last_update) {
    dout(7) << "recover_primary last_complete " << info.last_complete << " -> " << info.last_update << dendl;
    info.last_complete = info.last_update;
  }

  log.reset_recovery_pointers();

  uptodate_set.insert(osd->whoami);
  if (is_all_uptodate()) {
    dout(-7) << "recover_primary complete" << dendl;
    ObjectStore::Transaction *t = new ObjectStore::Transaction;
    C_Contexts *fin = new C_Contexts;
    finish_recovery(*t, fin->contexts);
    int tr = osd->store->queue_transaction(&osr, t, new ObjectStore::C_DeleteTransaction(t), fin);
    assert(tr == 0);
  } else {
    dout(-10) << "recover_primary primary now complete, starting peer recovery" << dendl;
  }

  return started;
}

int ReplicatedPG::recover_object_replicas(const sobject_t& soid)
{
  int started = 0;

  dout(10) << "recover_object_replicas " << soid << dendl;

  ObjectContext *obc = get_object_context(soid);
  dout(10) << " ondisk_read_lock for " << soid << dendl;
  obc->ondisk_read_lock();
  
  start_recovery_op(soid);
  started++;

  // who needs it?  
  for (unsigned i=1; i<acting.size(); i++) {
    int peer = acting[i];
    if (peer_missing.count(peer) &&
	peer_missing[peer].is_missing(soid)) {
      push_to_replica(obc, soid, peer);
    }
  }
  
  dout(10) << " ondisk_read_unlock on " << soid << dendl;
  obc->ondisk_read_unlock();
  put_object_context(obc);

  return started;
}

int ReplicatedPG::recover_replicas(int max)
{
  int started = 0;
  dout(-10) << "recover_replicas" << dendl;

  // this is FAR from an optimal recovery order.  pretty lame, really.
  for (unsigned i=1; i<acting.size(); i++) {
    int peer = acting[i];
    assert(peer_missing.count(peer));

    dout(10) << " peer osd" << peer << " missing " << peer_missing[peer] << dendl;
    dout(20) << "   " << peer_missing[peer].missing << dendl;

    // oldest first!
    Missing &m = peer_missing[peer];
    for (map<eversion_t, sobject_t>::iterator p = m.rmissing.begin();
	   p != m.rmissing.end() && started < max;
	   p++) {
      sobject_t soid = p->second;
      if (pushing.count(soid))
	dout(10) << " already pushing " << soid << dendl;
      else
	started += recover_object_replicas(soid);
    }
  }
  
  // nothing to do!
  dout(-10) << "recover_replicas - nothing to do!" << dendl;

  if (is_all_uptodate()) {
    ObjectStore::Transaction *t = new ObjectStore::Transaction;
    C_Contexts *fin = new C_Contexts;
    finish_recovery(*t, fin->contexts);
    int tr = osd->store->queue_transaction(&osr, t, new ObjectStore::C_DeleteTransaction(t), fin);
    assert(tr == 0);
  } else {
    dout(10) << "recover_replicas not all uptodate, acting " << acting << ", uptodate " << uptodate_set << dendl;
  }

  return started;
}


void ReplicatedPG::remove_object_with_snap_hardlinks(ObjectStore::Transaction& t, const sobject_t& soid)
{
  t.remove(coll_t::build_pg_coll(info.pgid), soid);
  if (soid.snap < CEPH_MAXSNAP) {
    bufferlist ba;
    int r = osd->store->getattr(coll_t::build_pg_coll(info.pgid), soid, OI_ATTR, ba);
    if (r >= 0) {
      // grr, need first snap bound, too.
      object_info_t oi(ba);
      if (oi.snaps[0] != soid.snap)
	t.remove(coll_t::build_snap_pg_coll(info.pgid, oi.snaps[0]), soid);
      t.remove(coll_t::build_snap_pg_coll(info.pgid, soid.snap), soid);
    }
  }
}

/** clean_up_local
 * remove any objects that we're storing but shouldn't.
 * as determined by log.
 */
void ReplicatedPG::clean_up_local(ObjectStore::Transaction& t)
{
  dout(10) << "clean_up_local" << dendl;

  assert(info.last_update >= log.tail);  // otherwise we need some help!

  if (log.backlog) {

    // FIXME: sloppy pobject vs object conversions abound!  ***
    
    // be thorough.
    vector<sobject_t> ls;
    osd->store->collection_list(coll_t::build_pg_coll(info.pgid), ls);

    set<sobject_t> s;   
    for (vector<sobject_t>::iterator i = ls.begin();
         i != ls.end();
         i++)
      if (i->snap == CEPH_NOSNAP)
	s.insert(*i);

    if (s.size() != info.stats.num_objects)
      dout(10) << " WARNING: " << s.size() << " != num_objects " << info.stats.num_objects << dendl;

    set<sobject_t> did;
    for (list<Log::Entry>::reverse_iterator p = log.log.rbegin();
         p != log.log.rend();
         p++) {
      if (did.count(p->soid)) continue;
      did.insert(p->soid);
      
      if (p->is_delete()) {
        if (s.count(p->soid)) {
          dout(10) << " deleting " << p->soid
                   << " when " << p->version << dendl;
	  remove_object_with_snap_hardlinks(t, p->soid);
        }
        s.erase(p->soid);
      } else {
        // just leave old objects.. they're missing or whatever
        s.erase(p->soid);
      }
    }

    for (set<sobject_t>::iterator i = s.begin(); 
         i != s.end();
         i++) {
      dout(10) << " deleting stray " << *i << dendl;
      remove_object_with_snap_hardlinks(t, *i);
    }

  } else {
    // just scan the log.
    set<sobject_t> did;
    for (list<Log::Entry>::reverse_iterator p = log.log.rbegin();
         p != log.log.rend();
         p++) {
      if (did.count(p->soid)) continue;
      did.insert(p->soid);

      if (p->is_delete()) {
        dout(10) << " deleting " << p->soid
                 << " when " << p->version << dendl;
	remove_object_with_snap_hardlinks(t, p->soid);
      } else {
        // keep old(+missing) objects, just for kicks.
      }
    }
  }
}




// ==========================================================================================
// SCRUB


int ReplicatedPG::_scrub(ScrubMap& scrubmap, int& errors, int& fixed)
{
  dout(10) << "_scrub" << dendl;

  coll_t c = coll_t::build_pg_coll(info.pgid);
  bool repair = state_test(PG_STATE_REPAIR);
  const char *mode = repair ? "repair":"scrub";

  // traverse in reverse order.
  sobject_t head;
  SnapSet snapset;
  unsigned curclone = 0;

  pg_stat_t stat;

  bufferlist last_data;

  for (vector<ScrubMap::object>::reverse_iterator p = scrubmap.objects.rbegin(); 
       p != scrubmap.objects.rend(); 
       p++) {
    const sobject_t& soid = p->poid;
    stat.num_objects++;

    // new snapset?
    if (soid.snap == CEPH_SNAPDIR ||
	soid.snap == CEPH_NOSNAP) {
      if (p->attrs.count(SS_ATTR) == 0) {
	dout(0) << mode << " no '" << SS_ATTR << "' attr on " << soid << dendl;
	errors++;
	continue;
      }
      bufferlist bl;
      bl.push_back(p->attrs[SS_ATTR]);
      bufferlist::iterator blp = bl.begin();
      ::decode(snapset, blp);

      // did we finish the last oid?
      if (head != sobject_t()) {
	derr(0) << " missing clone(s) for " << head << dendl;
	assert(head == sobject_t());  // we had better be done
	errors++;
      }
      
      // what will be next?
      if (snapset.clones.empty())
	head = sobject_t();  // no clones.
      else
	curclone = snapset.clones.size()-1;

      // subtract off any clone overlap
      for (map<snapid_t,interval_set<uint64_t> >::iterator q = snapset.clone_overlap.begin();
	   q != snapset.clone_overlap.end();
	   q++) {
	for (map<uint64_t,uint64_t>::iterator r = q->second.m.begin();
	     r != q->second.m.end();
	     r++) {
	  stat.num_bytes -= r->second;
	  stat.num_kb -= SHIFT_ROUND_UP(r->first+r->second, 10) - (r->first >> 10);
	}	  
      }
    }
    if (soid.snap == CEPH_SNAPDIR)
      continue;

    // basic checks.
    if (p->attrs.count(OI_ATTR) == 0) {
      dout(0) << mode << " no '" << OI_ATTR << "' attr on " << soid << dendl;
      errors++;
      continue;
    }
    bufferlist bv;
    bv.push_back(p->attrs[OI_ATTR]);
    object_info_t oi(bv);

    dout(20) << mode << "  " << soid << " " << oi << dendl;

    stat.num_bytes += p->size;
    stat.num_kb += SHIFT_ROUND_UP(p->size, 10);

    //bufferlist data;
    //osd->store->read(c, poid, 0, 0, data);
    //assert(data.length() == p->size);

    if (soid.snap == CEPH_NOSNAP) {
      if (!snapset.head_exists) {
	dout(0) << mode << "  snapset.head_exists=false, but " << soid << " exists" << dendl;
	errors++;
	continue;
      }
    } else if (soid.snap) {
      // it's a clone
      assert(head != sobject_t());

      stat.num_object_clones++;
      
      assert(soid.snap == snapset.clones[curclone]);

      assert(p->size == snapset.clone_size[curclone]);

      // verify overlap?
      // ...

      // what's next?
      curclone++;
      if (curclone == snapset.clones.size())
	head = sobject_t();

    } else {
      // it's unversioned.
    }
  }  
  
  dout(10) << mode << " got "
	   << stat.num_objects << "/" << info.stats.num_objects << " objects, "
	   << stat.num_object_clones << "/" << info.stats.num_object_clones << " clones, "
	   << stat.num_bytes << "/" << info.stats.num_bytes << " bytes, "
	   << stat.num_kb << "/" << info.stats.num_kb << " kb."
	   << dendl;

  stringstream ss;
  if (stat.num_objects != info.stats.num_objects ||
      stat.num_object_clones != info.stats.num_object_clones ||
      stat.num_bytes != info.stats.num_bytes ||
      stat.num_kb != info.stats.num_kb) {
    ss << info.pgid << " " << mode << " stat mismatch, got "
       << stat.num_objects << "/" << info.stats.num_objects << " objects, "
       << stat.num_object_clones << "/" << info.stats.num_object_clones << " clones, "
       << stat.num_bytes << "/" << info.stats.num_bytes << " bytes, "
       << stat.num_kb << "/" << info.stats.num_kb << " kb.";
    osd->get_logclient()->log(LOG_ERROR, ss);
    errors++;

    if (repair) {
      fixed++;
      info.stats.num_objects = stat.num_objects;
      info.stats.num_object_clones = stat.num_object_clones;
      info.stats.num_bytes = stat.num_bytes;
      info.stats.num_kb = stat.num_kb;
      update_stats();

      // tell replicas
      for (unsigned i=1; i<acting.size(); i++) {
	MOSDPGInfo *m = new MOSDPGInfo(osd->osdmap->get_epoch());
	m->pg_info.push_back(info);
	osd->cluster_messenger->
	  send_message(m, osd->osdmap->get_cluster_inst(acting[i]));
      }
    }
  }

  dout(10) << "_scrub (" << mode << ") finish" << dendl;
  return errors;
}<|MERGE_RESOLUTION|>--- conflicted
+++ resolved
@@ -1599,7 +1599,6 @@
       snaps[i] = snapc.snaps[i];
     
     // prepare clone
-<<<<<<< HEAD
     object_info_t static_snap_oi(coid);
     object_info_t *snap_oi;
     if (is_primary()) {
@@ -1613,25 +1612,9 @@
     }
     snap_oi->version = ctx->at_version;
     snap_oi->prior_version = oi.version;
-    snap_oi->last_reqid = oi.last_reqid;
-    snap_oi->mtime = oi.mtime;
+    snap_oi->copy_user_bits(oi);
     snap_oi->snaps = snaps;
     _make_clone(t, soid, coid, snap_oi);
-=======
-    ctx->clone_obc = new ObjectContext(coid);
-    ctx->clone_obc->obs.oi.version = ctx->at_version;
-    ctx->clone_obc->obs.oi.prior_version = oi.version;
-    ctx->clone_obc->obs.oi.snaps = snaps;
-    ctx->clone_obc->obs.oi.copy_user_bits(oi);
-    ctx->clone_obc->obs.exists = true;
-    ctx->clone_obc->get();
-
-    if (is_primary())
-      register_object_context(ctx->clone_obc);
-    
-    _make_clone(t, soid, coid, &ctx->clone_obc->obs.oi);
-
->>>>>>> 1a4bbb7c
     
     // add to snap bound collections
     coll_t fc = make_snap_collection(t, snaps[0]);
